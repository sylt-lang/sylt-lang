--- conflicted
+++ resolved
@@ -4,19 +4,11 @@
 
 fn main() -> Result<(), String> {
     let args = parse_args();
-<<<<<<< HEAD
-    let file = args.file.unwrap_or_else(|| Path::new("progs/tests/simple.sy").to_owned());
-    let errs = match run_file(&file, args.print, sylt_macro::link!(
+    let errs = match run_file(args, sylt_macro::link!(
         sylt::dbg as dbg,
         sylt::push as push,
         sylt::len as len,
     )) {
-=======
-    if args.file.is_none() {
-        return Err("No file to run".to_string());
-    }
-    let errs = match run_file(args, sylt_macro::link!(extern_test as test)) {
->>>>>>> 8a1be677
         Err(it) => it,
         _ => return Ok(()),
     };
