use std::collections::BTreeMap;
use std::io::{Result, Write};

use crate::error::Span;
use crate::name_resolution::*;
use crate::type_checker::*;

#[derive(Debug, Clone)]
struct GenVar {
  var_name: String,
  foreign_name: String,
}

#[derive(Debug, Copy, Clone)]
struct TmpVar(usize);

impl TmpVar {
  pub fn zero() -> Self {
    TmpVar(0)
  }

  pub fn out(&self) -> String {
    format!("_tmp_{}", self.0)
  }

  pub fn next(&self) -> TmpVar {
    TmpVar(self.0 + 1)
  }
}

#[derive(Debug, Copy, Clone)]
struct Ctx<'a> {
  gen_vars: &'a Vec<GenVar>,

  fields: &'a BTreeMap<FieldId, &'a str>,
}

impl<'a> Ctx<'a> {
  fn var(&self, NameId(slot): NameId) -> &str {
    &self.gen_vars[slot].var_name
  }

  fn foreign_name(&self, NameId(slot): NameId) -> &str {
    &self.gen_vars[slot].foreign_name
  }

  fn field(&self, slot: FieldId) -> &str {
    &self.fields[&slot]
  }
}

const PREAMBLE: &'static str = include_str!("preamble.lua");

pub fn gen<'t>(
  out: &mut dyn Write,
  _types: &[Node<'t>],
  names: &[Name<'t>],
  fields: &BTreeMap<FieldId, &'t str>,
  named_ast: &[Def],
  gen_module: bool,
) -> Result<()> {
  writeln!(out, "-- BEGIN PREAMBLE\n{}\n-- END PREAMBLE\n\n", PREAMBLE)?;

  let gen_vars = names
    .iter()
    .enumerate()
    .map(|(i, name)| GenVar {
      var_name: format!("_{}_{}", i, name.name),
      foreign_name: format!("{}", name.name),
    })
    .collect();
  let ctx = Ctx { gen_vars: &gen_vars, fields };
  for def in named_ast {
    gen_def(out, ctx, def)?;
  }

  let mut exports = vec![];
  for def in named_ast {
    match def {
      Def::Def { name: name @ NameId(slot), .. }
        if names[*slot].name == "main" && names[*slot].is_type == false =>
      {
        exports.push(("main", ctx.var(*name)));
      }
      Def::Def { name: name @ NameId(slot), .. }
        if gen_module && names[*slot].name == "update" && names[*slot].is_type == false =>
      {
        exports.push(("update", ctx.var(*name)));
      }
      Def::Def { name: name @ NameId(slot), .. }
        if gen_module && names[*slot].name == "draw" && names[*slot].is_type == false =>
      {
        exports.push(("draw", ctx.var(*name)));
      }
      Def::Def { name: name @ NameId(slot), .. }
        if gen_module && names[*slot].name == "init" && names[*slot].is_type == false =>
      {
        exports.push(("init", ctx.var(*name)));
      }
      _ => { /* Do nothing */ }
    }
  }
  if gen_module {
    writeln!(
      out,
      "return {{ {} }}",
      exports
        .into_iter()
        .map(|(lua_name, sy_name)| format!("[\"{}\"] = {}", lua_name, sy_name))
        .collect::<Vec<String>>()
        .join(", ")
    )
  } else {
    writeln!(
      out,
      "print({})",
      exports
        .into_iter()
        .map(|(_lua_name, sy_name)| format!("{}", sy_name))
        .collect::<Vec<String>>()
        .join(", ")
    )
  }
}

fn gen_def(out: &mut dyn Write, ctx: Ctx, def: &Def) -> Result<()> {
  Ok(match def {
    Def::Def { name, args, body, .. } => {
      write!(out, "-- BEGIN {}\n", ctx.var(*name))?;
      write!(out, "{} = ", ctx.var(*name))?;
      gen_function(out, ctx, args, body)?;
      write!(out, "-- END {}\n", ctx.var(*name))?;
    }
    Def::ForiegnDef { name, foreign_block, .. } => match foreign_block {
      Some(foreign_block) => write!(out, "{} = {}\n", ctx.var(*name), foreign_block,)?,
      None => write!(
        out,
        "{} = {} -- FOREIGN\n",
        ctx.var(*name),
        ctx.foreign_name(*name)
      )?,
    },

    Def::Enum { .. } | Def::Type { .. } | Def::ForeignType { .. } => (),
  })
}

fn gen_function(out: &mut dyn Write, ctx: Ctx, args: &[Pattern], body: &Expr) -> Result<()> {
  if args.len() > 0 {
    let arg = "_arg".to_string();
    write!(out, "function({})\n", arg)?;
    gen_pat(out, arg, ctx, &args[0])?;
    write!(out, "return ")?;
    gen_function(out, ctx, &args[1..], body)?;
    write!(out, "end\n")?;
  } else {
    gen_expr(out, ctx, body)?;
    write!(out, "\n")?;
  }
  Ok(())
}

fn gen_let_binding(
  out: &mut dyn Write,
  ctx: Ctx,
  tmp: TmpVar,
  bind_value: &Expr,
  binding: &Pattern,
  next_value: &Expr,
) -> Result<()> {
  write!(out, "local {}", tmp.out())?;
  write!(out, " = ")?;
  gen_expr(out, ctx, bind_value)?;
  write!(out, "\n")?;
  gen_pat(out, tmp.out(), ctx, binding)?;
  match next_value {
    Expr::Let { bind_value, binding, next_value } => {
      gen_let_binding(out, ctx, tmp.next(), bind_value, binding, next_value)
    }
    _ => {
      write!(out, "return ")?;
      gen_expr(out, ctx, next_value)
    }
  }
}

fn gen_expr(out: &mut dyn Write, ctx: Ctx, body: &Expr) -> Result<()> {
  Ok(match body {
    Expr::Let { bind_value, binding, next_value } => {
      // TODO: Better code-gen for this, all bindings can be moved to the top of the expressions
      // since there shouldn't be any sideeffects here, right? RIGHT?
      //
      // ASSUMPTION: Let bindings always open a function and are all at the start of that function
      write!(out, "( function()\n")?;
      gen_let_binding(out, ctx, TmpVar::zero(), bind_value, binding, next_value)?;
      write!(out, "\nend )()\n")?;
    }
    Expr::EBool(b, _, _) => write!(out, "{}", b)?,
    Expr::EInt(i, _, _) => write!(out, "{}", i)?,
    Expr::EReal(f, _, _) => write!(out, "{}", f)?, // TODO: Is this stable?
    Expr::EStr(s, _, _) => write!(out, "{:?}", s)?, // TODO: Is this stable?
    Expr::Var(name, _) => write!(out, "{}", ctx.var(*name))?,
    Expr::EnumConst { ty_name: _, const_name, value, span: _ } => {
      if let Some((value, _)) = value {
        write!(out, "Sylt.Enum.new( \"{}\", (", ctx.field(*const_name))?;
        gen_expr(out, ctx, value)?;
        write!(out, ") )")?;
      } else {
        write!(out, "Sylt.Enum.new( \"{}\", nil )", ctx.field(*const_name))?;
      }
    }
    Expr::Call(a, b, _) => {
      write!(out, "(")?;
      write!(out, "(")?;
      gen_expr(out, ctx, a)?;
      write!(out, ")")?;
      write!(out, "(")?;
      gen_expr(out, ctx, b)?;
      write!(out, ")")?;
      write!(out, ")")?;
    }
    Expr::Record { to_extend: None, fields, span: _ } => gen_record_constant(out, ctx, fields)?,
    Expr::Record { to_extend: Some(to_extend), fields, span: _ } => {
      write!(out, "Sylt.Record.merge(")?;
      gen_expr(out, ctx, to_extend)?;
      write!(out, ", ")?;
      gen_record_constant(out, ctx, fields)?;
      write!(out, ")")?
    }
    Expr::Match { value, branches, span: _ } => {
      write!(out, "(function(match_value)\n")?;
      write!(out, "local succ = nil\nlocal _msg = nil\n")?;
      for WithBranch { pattern, condition, value, bool: _, span: _ } in branches.iter() {
        write!(out, "succ, _msg = pcall(function()\n    ")?;
        gen_pat(out, "match_value".to_string(), ctx, pattern)?;
        write!(out, "end)\n")?;
        write!(out, "if succ then ")?;
        if let Some(condition) = condition {
          gen_pat(out, "match_value".to_string(), ctx, pattern)?;
          write!(out, "if ")?;
          gen_expr(out, ctx, condition)?;
          write!(out, "then\n")?;

          write!(out, "return ")?;
          gen_expr(out, ctx, value)?;

          write!(out, "end\n")?;
        } else {
          gen_pat(out, "match_value".to_string(), ctx, pattern)?;
          write!(out, "return ")?;
          gen_expr(out, ctx, value)?;
        }
        write!(out, "\nend\n")?;
      }
      write!(out, "print(\"NO BRANCH!\")\n")?;
      write!(out, "end)(")?;
      gen_expr(out, ctx, value)?;
      write!(out, ")\n")?;
    }
    Expr::Lambda { args, body, span: _ } => {
      gen_function(out, ctx, args, body)?;
    }
  })
}

fn gen_record_constant(
  out: &mut dyn Write,
  ctx: Ctx,
  fields: &[((Span, FieldId), Expr)],
) -> Result<()> {
  write!(out, "Sylt.Record.new({{")?;
  for ((_, field), value) in fields.iter() {
    write!(out, "[\"{}\"] = ", ctx.field(*field))?;
    gen_expr(out, ctx, value)?;
    write!(out, ",")?;
  }
  write!(out, "}})")
}

fn gen_pat(out: &mut dyn Write, curr: String, ctx: Ctx, binding: &Pattern) -> Result<()> {
  Ok(match binding {
    Pattern::Empty(_) => write!(out, "sy_id({})\n", curr)?,
    Pattern::Var(name, inner, _) => {
      write!(out, "local {} = {}\n", ctx.var(*name), curr)?;
      match inner {
        Some(inner) => gen_pat(out, curr, ctx, inner)?,
        None => (),
      }
    }
    Pattern::EnumConst { inner: Some(inner), const_name, .. } => gen_pat(
      out,
      format!(
        "Sylt.Pattern.check_const({}, \"{}\")",
        curr,
        ctx.field(*const_name)
      ),
      ctx,
      &*inner.0,
    )?,
    Pattern::EnumConst { inner: None, const_name, .. } => write!(
      out,
      "Sylt.Pattern.check_const({}, \"{}\")\n",
      curr,
      ctx.field(*const_name)
    )?,
    Pattern::Record(fields, _) => {
      for (field, _, pat) in fields {
        let field = ctx.field(*field);
        gen_pat(out, format!("{}[\"{}\"]", curr, field), ctx, pat)?;
      }
    }
<<<<<<< HEAD
    Pattern::PBool(x, _) => write!(out, "Sylt.Internal.check_pattern(0, {}, {})\n", x, curr)?,
    Pattern::PInt(x, _) => write!(out, "Sylt.Internal.check_pattern(1, {}, {})\n", x, curr)?,
    Pattern::PReal(x, _) => write!(out, "Sylt.Internal.check_pattern(2, {}, {})\n", x, curr)?,
    Pattern::PStr(x, _) => write!(out, "Sylt.Internal.check_pattern(3, {}, {})\n", x, curr)?,
=======
    Pattern::PBool(x, _, _) => write!(out, "_sy_intern_check_pattern(0, {}, {})\n", x, curr)?,
    Pattern::PInt(x, _, _) => write!(out, "_sy_intern_check_pattern(1, {}, {})\n", x, curr)?,
    Pattern::PReal(x, _, _) => write!(out, "_sy_intern_check_pattern(2, {}, {})\n", x, curr)?,
    Pattern::PStr(x, _, _) => write!(out, "_sy_intern_check_pattern(3, {}, {})\n", x, curr)?,
>>>>>>> 9988ae12
  })
}<|MERGE_RESOLUTION|>--- conflicted
+++ resolved
@@ -309,16 +309,9 @@
         gen_pat(out, format!("{}[\"{}\"]", curr, field), ctx, pat)?;
       }
     }
-<<<<<<< HEAD
-    Pattern::PBool(x, _) => write!(out, "Sylt.Internal.check_pattern(0, {}, {})\n", x, curr)?,
-    Pattern::PInt(x, _) => write!(out, "Sylt.Internal.check_pattern(1, {}, {})\n", x, curr)?,
-    Pattern::PReal(x, _) => write!(out, "Sylt.Internal.check_pattern(2, {}, {})\n", x, curr)?,
-    Pattern::PStr(x, _) => write!(out, "Sylt.Internal.check_pattern(3, {}, {})\n", x, curr)?,
-=======
     Pattern::PBool(x, _, _) => write!(out, "_sy_intern_check_pattern(0, {}, {})\n", x, curr)?,
     Pattern::PInt(x, _, _) => write!(out, "_sy_intern_check_pattern(1, {}, {})\n", x, curr)?,
     Pattern::PReal(x, _, _) => write!(out, "_sy_intern_check_pattern(2, {}, {})\n", x, curr)?,
     Pattern::PStr(x, _, _) => write!(out, "_sy_intern_check_pattern(3, {}, {})\n", x, curr)?,
->>>>>>> 9988ae12
   })
 }