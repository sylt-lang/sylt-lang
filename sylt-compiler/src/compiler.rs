use std::collections::HashMap;
use std::io::Write;
use sylt_common::error::Error;
use sylt_common::FileOrLib;
use sylt_parser::AST;

use crate::name_resolution::Statement;

mod dependency;
mod intermediate;
mod lua;
mod name_resolution;
mod ty;
mod typechecker;

type NamespaceID = usize;
<<<<<<< HEAD

sylt_macro::timed_init!();

#[derive(Copy, Clone, Debug, Eq, Hash, Ord, PartialEq, PartialOrd)]
enum Name {
    Name,
    Namespace(NamespaceID),
}
=======
>>>>>>> ce281628

struct Compiler {
    namespace_id_to_file: HashMap<NamespaceID, FileOrLib>,

    panic: bool,
    errors: Vec<Error>,
}

#[macro_export]
macro_rules! error {
    ($compiler:expr, $span:expr, $( $msg:expr ),+ ) => {
        if !$compiler.panic {
            $compiler.panic = true;

            let msg = format!($( $msg ),*).into();
            let err = Error::CompileError {
                file: $compiler.file_from_namespace($span.file_id).clone(),
                span: $span,
                message: Some(msg),
                helpers: Vec::new(),
            };
            $compiler.errors.push(err);
        }
    };
}

macro_rules! error_no_panic {
     ($compiler:expr, $span:expr, $( $msg:expr ),+ ) => {
         {
             error!($compiler, $span, $( $msg ),*);
             $compiler.panic = false;
         }
     };
}

impl Compiler {
    fn new() -> Self {
        Self {
            namespace_id_to_file: HashMap::new(),
            panic: false,
            errors: Vec::new(),
        }
    }

    fn file_from_namespace(&self, namespace: usize) -> &FileOrLib {
        self.namespace_id_to_file.get(&namespace).unwrap()
    }

<<<<<<< HEAD
    #[sylt_macro::timed()]
    fn compile(mut self, lua_file: &mut dyn Write, tree: AST) -> Result<(), Vec<Error>> {
=======
    #[cfg_attr(timed, sylt_macro::timed("compile"))]
    fn compile(
        &mut self,
        lua_file: &mut dyn Write,
        tree: AST,
        require: Option<&String>,
    ) -> Result<(), Vec<Error>> {
>>>>>>> ce281628
        assert!(!tree.modules.is_empty(), "Cannot compile an empty program");

        self.extract_namespaces(&tree);
        let (vars, statements) = name_resolution::resolve(&tree, &self.namespace_id_to_file)?;

        // TODO[ed]: These clones are unneeded!
        let statements = match dependency::initialization_order(&statements) {
            // TODO(ed): This clone can probably be removed.
            Ok(statements) => statements,
            Err(statements) => {
                statements.iter().for_each(|statement| {
                    error_no_panic!(self, statement.span(), "Dependency cycle")
                });
                return Err(self.errors.clone());
            }
        };
        if !self.errors.is_empty() {
            return Err(self.errors.clone());
        }

        let mut statements: Vec<Statement> = statements.iter().map(|s| (*s).clone()).collect();

        // NOTE(ed): SOMEHOW! The blobs aren't placed at the start - it frustrates me. So there's
        // something wrong in the dependency checker - but I don't know anymore.
        statements.sort_by_key(|s| match s {
            Statement::Blob { .. } | Statement::Enum { .. } => 0,

            Statement::Assignment { .. }
            | Statement::Definition { .. }
            | Statement::ExternalDefinition { .. }
            | Statement::Loop { .. }
            | Statement::Break(_)
            | Statement::Continue(_)
            | Statement::Ret { .. }
            | Statement::Block { .. }
            | Statement::StatementExpression { .. }
            | Statement::Unreachable(_) => 1,
        });

        let typechecker = typechecker::solve(&vars, &statements, &self.namespace_id_to_file)?;

        let ir = intermediate::compile(&typechecker, &statements);
        let usage_count = intermediate::count_usages(&ir);

        lua::generate(&ir, &usage_count, lua_file, require);

        Ok(())
    }

<<<<<<< HEAD
    #[sylt_macro::timed()]
    fn extract_globals(&mut self, tree: &AST) {
=======
    fn extract_namespaces(&mut self, tree: &AST) {
>>>>>>> ce281628
        // Find all files and map them to their namespace
        let mut include_to_namespace = HashMap::new();
        for (path, module) in tree.modules.iter() {
            if include_to_namespace
                .insert(path.clone(), module.file_id)
                .is_some()
            {
                unreachable!("File was read twice!?");
            }
        }

        // Reversed map
        self.namespace_id_to_file = include_to_namespace
            .iter()
            .map(|(a, b): (&FileOrLib, &usize)| (*b, (*a).clone()))
            .collect();
    }
}

pub fn compile(
    lua_file: &mut dyn Write,
    prog: AST,
    require: Option<&String>,
) -> Result<(), Vec<Error>> {
    Compiler::new().compile(lua_file, prog, require)
}<|MERGE_RESOLUTION|>--- conflicted
+++ resolved
@@ -14,17 +14,8 @@
 mod typechecker;
 
 type NamespaceID = usize;
-<<<<<<< HEAD
 
 sylt_macro::timed_init!();
-
-#[derive(Copy, Clone, Debug, Eq, Hash, Ord, PartialEq, PartialOrd)]
-enum Name {
-    Name,
-    Namespace(NamespaceID),
-}
-=======
->>>>>>> ce281628
 
 struct Compiler {
     namespace_id_to_file: HashMap<NamespaceID, FileOrLib>,
@@ -73,18 +64,13 @@
         self.namespace_id_to_file.get(&namespace).unwrap()
     }
 
-<<<<<<< HEAD
     #[sylt_macro::timed()]
-    fn compile(mut self, lua_file: &mut dyn Write, tree: AST) -> Result<(), Vec<Error>> {
-=======
-    #[cfg_attr(timed, sylt_macro::timed("compile"))]
     fn compile(
         &mut self,
         lua_file: &mut dyn Write,
         tree: AST,
         require: Option<&String>,
     ) -> Result<(), Vec<Error>> {
->>>>>>> ce281628
         assert!(!tree.modules.is_empty(), "Cannot compile an empty program");
 
         self.extract_namespaces(&tree);
@@ -134,12 +120,8 @@
         Ok(())
     }
 
-<<<<<<< HEAD
     #[sylt_macro::timed()]
-    fn extract_globals(&mut self, tree: &AST) {
-=======
     fn extract_namespaces(&mut self, tree: &AST) {
->>>>>>> ce281628
         // Find all files and map them to their namespace
         let mut include_to_namespace = HashMap::new();
         for (path, module) in tree.modules.iter() {
