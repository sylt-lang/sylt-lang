--- conflicted
+++ resolved
@@ -298,10 +298,7 @@
         let name = "/preamble/";
         let start_span = tree.modules[0].1.span;
         self.frames.push(Frame::new(name, start_span));
-<<<<<<< HEAD
-
-=======
->>>>>>> 5f76f0ef
+
         let num_constants = self.extract_globals(&tree);
 
         let num_functions = functions.len();
@@ -319,7 +316,6 @@
             num_functions
         );
 
-
         let statements = match dependency::initialization_order(&tree, &self) {
             Ok(statements) => statements,
             Err(statements) => {
