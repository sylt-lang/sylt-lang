--- conflicted
+++ resolved
@@ -99,17 +99,12 @@
         Grouping(ty) => type_dependencies(ctx, ty),
         UserDefined(assignable) => assignable_dependencies(ctx, &assignable),
 
-<<<<<<< HEAD
-        Fn(params, ret) => params
+        Fn { params, ret, .. } => params
             .iter()
             .chain([ret.as_ref()])
             .map(|t| type_dependencies(ctx, t))
             .flatten()
             .collect(),
-=======
-        Fn{ params, ret, .. } =>
-            params.iter().chain([ret.as_ref()]).map(|t| type_dependencies(ctx, t)).flatten().collect(),
->>>>>>> 5f76f0ef
 
         Tuple(fields) => fields
             .iter()
