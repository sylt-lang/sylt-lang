use crate::name_resolution::{Expression, IfBranch, Statement, Type};
use std::collections::btree_map::Entry::{Occupied, Vacant};
use std::collections::{BTreeMap, BTreeSet};

fn statement_dependencies(statement: &Statement) -> BTreeSet<usize> {
    use Statement as S;
    match &statement {
        S::Assignment { value, .. } => dependencies(value),

        S::Block { statements, .. } => statements
            .iter()
            .map(|stmt| statement_dependencies(stmt))
            .flatten()
            .collect(),

        S::Loop { condition, body, .. } => dependencies(condition)
            .union(
                &body
                    .iter()
                    .map(|stmt| statement_dependencies(stmt))
                    .flatten()
                    .collect(),
            )
            .cloned()
            .collect(),

        S::Definition { ty, var, value, .. } => {
            let mut deps = dependencies(value)
                .union(&ty_dependency(ty))
                .cloned()
                .collect::<BTreeSet<_>>();
            if matches!(value, Expression::Function { .. }) {
                deps.remove(var);
            }
            deps
        }

        S::Ret { value: Some(value), .. } | S::StatementExpression { value, .. } => {
            dependencies(value)
        }
        S::Ret { value: None, .. } => BTreeSet::new(),

        S::Blob { .. }
        | S::Enum { .. }
        | S::ExternalDefinition { .. }
        | S::Break(..)
        | S::Continue(..)
        | S::Unreachable(..) => BTreeSet::new(),
    }
}

fn ty_dependency(ty: &Type) -> BTreeSet<usize> {
    match &ty {
        Type::UserType(r, t, _) => {
            let mut deps = t
                .iter()
                .map(|x| ty_dependency(x).into_iter())
                .flatten()
                .collect::<BTreeSet<_>>();
            deps.insert(*r);
            deps
        }
        Type::Tuple(ts, _) => ts.iter().map(|x| ty_dependency(x)).flatten().collect(),
        Type::List(t, _) => ty_dependency(t),
        Type::Set(t, _) => ty_dependency(t),
        Type::Dict(k, b, _) => ty_dependency(k).union(&ty_dependency(b)).cloned().collect(),
        Type::Fn { params, ret, .. } => params
            .iter()
            .map(|x| ty_dependency(x).into_iter())
            .flatten()
            .chain(ty_dependency(ret).into_iter())
            .collect(),
        Type::Implied(_) | Type::Resolved(_, _) | Type::Generic(_, _) => BTreeSet::new(),
    }
}

fn dependencies(expression: &Expression) -> BTreeSet<usize> {
    use Expression as E;
    match &expression {
        E::Read { var, .. } => [*var].iter().map(|v| *v).collect(),
        E::Variant { ty, value, .. } => dependencies(value)
            .iter()
            .chain([*ty].iter())
            .cloned()
            .collect(),
        E::Call { function, args, .. } => dependencies(function)
            .union(
                &args
                    .iter()
                    .map(|expr| dependencies(expr))
                    .flatten()
                    .collect(),
            )
            .cloned()
            .collect(),

        E::BlobAccess { value, .. } => dependencies(value),
        E::Index { value, index, .. } => dependencies(value)
            .union(&dependencies(index))
            .cloned()
            .collect(),
        E::BinOp { a, b, .. } => dependencies(a).union(&dependencies(b)).cloned().collect(),
        E::UniOp { a, .. } => dependencies(a),
        E::If { branches, .. } => branches
            .iter()
            .map(|IfBranch { condition, body, span: _ }| {
                [
                    condition
                        .as_ref()
                        .map(|cond| dependencies(&cond))
                        .unwrap_or_else(|| BTreeSet::new())
                        .clone(),
                    body.iter()
                        .map(|f| statement_dependencies(f))
                        .flatten()
                        .collect(),
                ]
                .iter()
                .flatten()
                .cloned()
                .collect::<BTreeSet<_>>()
            })
            .flatten()
            .collect(),

        E::Case { to_match, branches, fall_through, .. } => [
            dependencies(to_match),
            fall_through
                .clone()
                .unwrap_or_else(|| Vec::new())
                .iter()
                .map(|f| statement_dependencies(f))
                .flatten()
                .collect(),
            branches
                .iter()
                .map(|branch| {
                    branch
                        .body
                        .iter()
                        .map(|stmt| statement_dependencies(stmt))
                        .flatten()
                        .collect::<BTreeSet<_>>()
                })
                .flatten()
                .collect::<BTreeSet<_>>(),
        ]
        .iter()
        .cloned()
        .flatten()
        .collect(),

        // Functions are a bit special. They only create dependencies once
        // called, which is a problem. It is currently impossible to know when
        // a function is going to be called after being read, so for our
        // purposes defining the function requires all dependencies.
        //
        // NOTE(ed): It's not impossible anymore! We now track all the variables
        // in a nice list, so we can easily mark them as "strange" once they're read
        // and not called imediately. And to reason about "non-strange" functions is
        // quite easy! :D
        E::Function { body, .. } => body
            .iter()
            .map(|stmt| statement_dependencies(stmt))
            .flatten()
            .collect(),

        E::Blob { blob, fields, .. } => fields
            .iter()
            .map(|(_, expr)| dependencies(expr))
            .flatten()
            .chain([*blob])
            .collect(),

        E::Collection { values, .. } => values
            .iter()
            .map(|expr| dependencies(expr))
            .flatten()
            .collect(),

        // No dependencies
        E::Float(_, _) | E::Int(_, _) | E::Str(_, _) | E::Bool(_, _) | E::Nil(_) => BTreeSet::new(),
    }
}

<<<<<<< HEAD
#[sylt_macro::timed()]
fn order(
    to_order: BTreeMap<(String, usize), (BTreeSet<(String, usize)>, (&Statement, usize))>,
) -> Result<Vec<(&Statement, usize)>, Vec<(&Statement, usize)>> {
=======
fn order<'a>(
    to_order: BTreeMap<usize, (BTreeSet<usize>, &'a Statement)>,
) -> Result<Vec<&'a Statement>, Vec<&'a Statement>> {
>>>>>>> ce281628
    enum State {
        Inserting,
        Inserted,
    }

    fn recurse<'a>(
        global: &usize,
        to_order: &BTreeMap<usize, (BTreeSet<usize>, &'a Statement)>,
        inserted: &mut BTreeMap<usize, State>,
        ordered: &mut Vec<&'a Statement>,
    ) -> Result<(), Vec<&'a Statement>> {
        let (deps, statement) = if let Some(thing) = to_order.get(&global) {
            thing
        } else {
            return Ok(());
        };

        match inserted.entry(global.clone()) {
            Vacant(entry) => entry.insert(State::Inserting),
            Occupied(entry) => {
                return match entry.get() {
                    State::Inserting => Err(Vec::new()),
                    State::Inserted => Ok(()),
                }
            }
        };

        for dep in deps {
            recurse(dep, to_order, inserted, ordered).map_err(|mut cycle| {
                cycle.push(*statement);
                cycle
            })?;
        }
        ordered.push(*statement);
        inserted.insert(global.clone(), State::Inserted);

        Ok(())
    }

    let mut ordered = Vec::new();
    let mut inserted = BTreeMap::new();
    for (var, _) in to_order.iter() {
        recurse(var, &to_order, &mut inserted, &mut ordered)?;
    }

    Ok(ordered)
}

#[sylt_macro::timed()]
pub(crate) fn initialization_order<'a>(
    statements: &'a [Statement],
) -> Result<Vec<&'a Statement>, Vec<&'a Statement>> {
    let mut to_order = BTreeMap::new();
<<<<<<< HEAD
    for (path, module) in tree.modules.iter() {
        let handle = sylt_macro::timed_handle!("module");
        let namespace = path_to_namespace_id[path];
        for statement in module.statements.iter() {
            use StatementKind::*;
            match &statement.kind {
                FromUse { imports, .. } => {
                    let mut ctx = Context { compiler, namespace, variables: Vec::new() };
                    imports.iter().for_each(|(ident, alias)| {
                        let name = &alias.as_ref().unwrap_or(ident).name;
                        to_order.insert(
                            (name.clone(), namespace),
                            (
                                statement_dependencies(&mut ctx, statement),
                                (statement, namespace),
                            ),
                        );
                    });
                }

                Blob { name, .. }
                | Enum { name, .. }
                | Use {
                    name: NameIdentifier::Implicit(Identifier { name, .. }),
                    ..
                }
                | Use {
                    name: NameIdentifier::Alias(Identifier { name, .. }),
                    ..
                }
                | ExternalDefinition { ident: Identifier { name, .. }, .. }
                | Definition { ident: Identifier { name, .. }, .. } => {
                    let mut ctx = Context { compiler, namespace, variables: Vec::new() };
                    to_order.insert(
                        (name.clone(), namespace),
                        (
                            statement_dependencies(&mut ctx, statement),
                            (statement, namespace),
                        ),
                    );
                }

                _ => {}
=======
    for statement in statements.iter() {
        use Statement as S;
        match &statement {
            S::ExternalDefinition { var, .. }
            | S::Definition { var, .. }
            | S::Blob { var, .. }
            | S::Enum { var, .. } => {
                to_order.insert(*var, (statement_dependencies(statement), statement));
>>>>>>> ce281628
            }

            _ => {}
        }
        drop(handle);
    }

    return order(to_order);
}<|MERGE_RESOLUTION|>--- conflicted
+++ resolved
@@ -183,16 +183,10 @@
     }
 }
 
-<<<<<<< HEAD
 #[sylt_macro::timed()]
-fn order(
-    to_order: BTreeMap<(String, usize), (BTreeSet<(String, usize)>, (&Statement, usize))>,
-) -> Result<Vec<(&Statement, usize)>, Vec<(&Statement, usize)>> {
-=======
 fn order<'a>(
     to_order: BTreeMap<usize, (BTreeSet<usize>, &'a Statement)>,
 ) -> Result<Vec<&'a Statement>, Vec<&'a Statement>> {
->>>>>>> ce281628
     enum State {
         Inserting,
         Inserted,
@@ -246,51 +240,6 @@
     statements: &'a [Statement],
 ) -> Result<Vec<&'a Statement>, Vec<&'a Statement>> {
     let mut to_order = BTreeMap::new();
-<<<<<<< HEAD
-    for (path, module) in tree.modules.iter() {
-        let handle = sylt_macro::timed_handle!("module");
-        let namespace = path_to_namespace_id[path];
-        for statement in module.statements.iter() {
-            use StatementKind::*;
-            match &statement.kind {
-                FromUse { imports, .. } => {
-                    let mut ctx = Context { compiler, namespace, variables: Vec::new() };
-                    imports.iter().for_each(|(ident, alias)| {
-                        let name = &alias.as_ref().unwrap_or(ident).name;
-                        to_order.insert(
-                            (name.clone(), namespace),
-                            (
-                                statement_dependencies(&mut ctx, statement),
-                                (statement, namespace),
-                            ),
-                        );
-                    });
-                }
-
-                Blob { name, .. }
-                | Enum { name, .. }
-                | Use {
-                    name: NameIdentifier::Implicit(Identifier { name, .. }),
-                    ..
-                }
-                | Use {
-                    name: NameIdentifier::Alias(Identifier { name, .. }),
-                    ..
-                }
-                | ExternalDefinition { ident: Identifier { name, .. }, .. }
-                | Definition { ident: Identifier { name, .. }, .. } => {
-                    let mut ctx = Context { compiler, namespace, variables: Vec::new() };
-                    to_order.insert(
-                        (name.clone(), namespace),
-                        (
-                            statement_dependencies(&mut ctx, statement),
-                            (statement, namespace),
-                        ),
-                    );
-                }
-
-                _ => {}
-=======
     for statement in statements.iter() {
         use Statement as S;
         match &statement {
@@ -299,12 +248,9 @@
             | S::Blob { var, .. }
             | S::Enum { var, .. } => {
                 to_order.insert(*var, (statement_dependencies(statement), statement));
->>>>>>> ce281628
             }
-
             _ => {}
         }
-        drop(handle);
     }
 
     return order(to_order);
