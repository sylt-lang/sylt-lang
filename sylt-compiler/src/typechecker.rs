--- conflicted
+++ resolved
@@ -429,14 +429,6 @@
         Ok(self.push_type(ty))
     }
 
-<<<<<<< HEAD
-    fn statement(&mut self, statement: &mut Statement, ctx: TypeCtx) -> TypeResult<Option<TyID>> {
-        let span = statement.span;
-        let _handle =
-            sylt_macro::timed_handle!("typecheck::statement", line_start = span.line_start);
-        match &mut statement.kind {
-            StatementKind::Ret { value: Some(value) } => Ok(Some({
-=======
     // TODO(ed): ctx can be removed in some places? :O
     fn type_from_function(
         &mut self,
@@ -491,9 +483,10 @@
     fn statement(&mut self, statement: &Statement, ctx: TypeCtx) -> TypeResult<Option<TyID>> {
         use Statement as S;
         let span = statement.span();
+        let _handle =
+            sylt_macro::timed_handle!("typecheck::statement", line_start = span.line_start);
         match &statement {
             S::Ret { value: Some(value), span } => Ok(Some({
->>>>>>> ce281628
                 let (ret, value) = self.expression(value, ctx)?;
                 match ret {
                     Some(ret) => self.unify(*span, ctx, value, ret)?,
@@ -610,67 +603,13 @@
         }
     }
 
-<<<<<<< HEAD
-    fn outer_statement(&mut self, statement: &mut Statement, ctx: TypeCtx) -> TypeResult<()> {
-        let span = statement.span;
+    fn outer_statement(&mut self, statement: &Statement, ctx: TypeCtx) -> TypeResult<()> {
+        use Statement as S;
         let _handle =
             sylt_macro::timed_handle!("typecheck::outer_statement", line = span.line_start);
-        match &statement.kind {
-            StatementKind::Use { name, file, .. } => {
-                let ident = name.ident();
-                let other = self.file_to_namespace[file];
-                self.globals
-                    .insert((ctx.namespace, ident.name.clone()), Name::Namespace(other));
-            }
-
-            StatementKind::FromUse { imports, file, .. } => {
-                // TODO(ed): This shouldn't be nessecary since the namespace
-                // should be set up correctly already.
-                let other = self.file_to_namespace[file];
-                for (ident, alias) in imports.iter() {
-                    let name = self.globals[&(other, ident.name.clone())].clone();
-                    let ident_name = &alias.as_ref().unwrap_or(ident).name;
-
-                    match name {
-                        Name::Global(other_var) => {
-                            let var = Variable {
-                                ident: alias.as_ref().unwrap_or(ident).clone(),
-                                ty: self.push_type(Type::Unknown),
-                                kind: VarKind::Const,
-                                span,
-                            };
-                            self.unify(span, ctx, var.ty, other_var.ty)?;
-                            self.globals
-                                .insert((ctx.namespace, ident_name.clone()), Name::Global(var));
-                        }
-
-                        Name::Type(_) => {
-                            self.globals
-                                .insert((ctx.namespace, ident_name.clone()), name.clone());
-                        }
-
-                        Name::Namespace(_) => {
-                            return err_type_error!(
-                                self,
-                                span,
-                                TypeError::Exotic,
-                                "From import of namespaces is not implemented"
-                            );
-                        }
-                    }
-                }
-            }
-            StatementKind::Enum { name, variants } => {
-                let enum_ty = self.push_type(Type::Unknown);
-                self.globals
-                    .insert((ctx.namespace, name.clone()), Name::Type(enum_ty));
-=======
-    fn outer_statement(&mut self, statement: &Statement, ctx: TypeCtx) -> TypeResult<()> {
-        use Statement as S;
         match &statement {
             S::Enum { name, var, span, variants, variables } => {
                 let enum_ty = self.variables[*var].ty;
->>>>>>> ce281628
                 let mut resolved_variants = BTreeMap::new();
                 let mut type_params = Vec::new();
                 let mut seen = HashMap::new();
@@ -780,6 +719,7 @@
         Ok(())
     }
 
+    #[sylt_macro::timed]
     fn expression_block(
         &mut self,
         span: Span,
@@ -914,70 +854,10 @@
                 with_ret(ret, expr)
             }
 
-<<<<<<< HEAD
-            AssignableKind::Expression(expression) => self.expression(expression, ctx),
-        };
-        let (ret, ty) = ty?;
-        let ty = match self.find_type(ty) {
-            Type::Function(..) => self.copy(ty),
-            _ => ty,
-        };
-        with_ret(ret, ty)
-    }
-
-    #[sylt_macro::timed]
-    fn expression_block(
-        &mut self,
-        span: Span,
-        statements: &mut Vec<Statement>,
-        ctx: TypeCtx,
-    ) -> TypeResult<(Option<TyID>, Option<TyID>)> {
-        // Left this for Gustav
-        let ss = self.stack.len();
-        let mut ret = None;
-        for stmt in statements.iter_mut() {
-            let stmt_ret = self.statement(stmt, ctx)?;
-            ret = self.unify_option(span, ctx, ret, stmt_ret)?;
-        }
-        // We typecheck the last statement twice sometimes, doesn't matter though.
-        let value = if let Some(Statement {
-            kind: StatementKind::StatementExpression { value },
-            ..
-        }) = statements.last_mut()
-        {
-            let (value_ret, value) = self.expression(value, ctx)?;
-            ret = self.unify_option(span, ctx, ret, value_ret)?;
-            Some(value)
-        } else {
-            None
-        };
-        self.stack.truncate(ss);
-        Ok((ret, value))
-    }
-
-    fn expression(&mut self, expression: &mut Expression, ctx: TypeCtx) -> TypeResult<RetNValue> {
-        let span = expression.span;
-        let res = match &mut expression.kind {
-            ExpressionKind::Get(ass) => self.assignable(ass, ctx),
-
-            ExpressionKind::Add(a, b) => bin_op!(self, span, ctx, a, b, Constraint::Add),
-            ExpressionKind::Sub(a, b) => bin_op!(self, span, ctx, a, b, Constraint::Sub),
-            ExpressionKind::Mul(a, b) => bin_op!(self, span, ctx, a, b, Constraint::Mul),
-            ExpressionKind::Div(a, b) => {
-                let (ret, _) = bin_op!(self, span, ctx, a, b, Constraint::Div)?;
-                with_ret(ret, self.push_type(Type::Float))
-            }
-
-            ExpressionKind::Comparison(a, comp, b) => match comp {
-                ComparisonKind::NotEquals | ComparisonKind::Equals => {
-                    let (ret, _) = bin_op!(self, span, ctx, a, b, Constraint::Equ)?;
-                    with_ret(ret, self.push_type(Type::Bool))
-=======
             E::BinOp { a, b, op, span } => match op {
                 BinOp::Nop => unreachable!(),
                 BinOp::Equals | BinOp::AssertEq | BinOp::NotEquals => {
                     bin_op!(self, *span, ctx, a, b, Constraint::Equ, Type::Bool)
->>>>>>> ce281628
                 }
                 BinOp::Greater | BinOp::Less => {
                     bin_op!(self, *span, ctx, a, b, Constraint::Cmp, Type::Bool)
@@ -2389,32 +2269,7 @@
         }
     }
 
-<<<<<<< HEAD
     #[sylt_macro::timed("typechecker::solve")]
-    fn solve(&mut self, statements: &mut Vec<(Statement, NamespaceID)>) -> TypeResult<()> {
-        // Initialize the namespaces first.
-        let handle = sylt_macro::timed_handle!("typecheck namespace statements");
-        for (statement, namespace) in statements.iter_mut() {
-            if matches!(statement.kind, StatementKind::Use { .. }) {
-                self.outer_statement(statement, TypeCtx::namespace(*namespace))?;
-            }
-        }
-
-        drop(handle);
-        let handle = sylt_macro::timed_handle!("typecheck rest statements");
-        // Then the rest.
-        for (statement, namespace) in statements.iter_mut() {
-            if !matches!(statement.kind, StatementKind::Use { .. }) {
-                self.outer_statement(statement, TypeCtx::namespace(*namespace))?;
-            }
-        }
-
-        drop(handle);
-        let handle = sylt_macro::timed_handle!("typecheck start function");
-        let ctx = TypeCtx::namespace(0);
-        let res = match self.globals.get(&(0, "start".to_string())).cloned() {
-            Some(Name::Global(var)) => {
-=======
     fn solve(&mut self, statements: &Vec<Statement>, start_var: Option<&Var>) -> TypeResult<()> {
         let ctx = TypeCtx::new();
         for statement in statements.iter() {
@@ -2423,7 +2278,6 @@
 
         match start_var {
             Some(var) => {
->>>>>>> ce281628
                 let void = self.push_type(Type::Void);
                 let start = self.push_type(Type::Function(Vec::new(), void, Purity::Undefined));
                 let ty = self.variables[var.id].ty;
@@ -2450,9 +2304,7 @@
                     "Expected a start function in the main module - but couldn't find it"
                 )
             }
-        };
-        drop(handle);
-        res
+        }
     }
 
     fn span_file(&self, span: &Span) -> FileOrLib {
