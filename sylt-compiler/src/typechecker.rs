--- conflicted
+++ resolved
@@ -1329,13 +1329,8 @@
 
             ExpressionKind::Blob { blob, fields } => {
                 let blob_ty = self.type_assignable(ctx, blob)?;
-<<<<<<< HEAD
                 let (blob_name, blob_fields, blob_args) = match self.find_type(blob_ty) {
                     Type::Blob(name, fields, args) => (name, fields, args),
-                    _ => unreachable!(),
-=======
-                let (blob_name, blob_fields) = match self.find_type(blob_ty) {
-                    Type::Blob(name, fields) => (name, fields),
                     _ => {
                         return err_type_error!(
                             self,
@@ -1344,7 +1339,6 @@
                             "A blob type was expected, but the given type isn't a blob"
                         )
                     }
->>>>>>> fc848113
                 };
 
                 let given_fields: BTreeMap<_, _> = fields
