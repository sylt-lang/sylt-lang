use crate::intermediate::{Var, IR};
use std::{collections::HashMap, io::Write};

macro_rules! write {
    ($out:expr, $msg:expr ) => {
        // :3
        let _ = $out.write($msg.as_ref());
    };
    ($out:expr, $( $msg:expr ),+ ) => {
        let _ = $out.write(format!($( $msg ),*).as_ref());
    };
}

macro_rules! ii {
    ( $self:expr, $var:expr, $fmt:literal, $a:expr ) => {
        iis!($self, $var, $fmt, $self.expand($a))
    };

    ( $self:expr, $var:expr, $fmt:literal, $a:expr, $b:expr ) => {{
        let a = $self.expand($a).to_string();
        let b = $self.expand($b);
        iis!($self, $var, $fmt, a, b)
    }};
}

macro_rules! iis {
    ( $self:expr, $var:expr, $fmt:literal, $( $dep:expr ),* ) => {
        {
            let var = $var;
            let value = format!($fmt, $( $dep ),*);
            match $self.usage_count.get(var).unwrap_or(&0) {
                0 => {},
                1 => $self.define(*var, value),
                _ => {
                    write!($self.out, "local {} = {}", var.format(), value);
                }
            }
        }
    };
    ( $self:expr, $var:expr, $fmt:literal) => {
        {
            let var = $var;
            let value = $fmt.to_string();
            match $self.usage_count.get(var).unwrap_or(&0) {
                0 => {},
                1 => $self.define(*var, value),
                _ => {
                    write!($self.out, "local {} = {}", var.format(), value);
                }
            }
        }
    };
}

struct Generator<'a, 'b> {
    usage_count: &'a HashMap<Var, usize>,
    out: &'b mut dyn Write,
    lut: HashMap<Var, String>,
}

impl<'a, 'b> Generator<'a, 'b> {
    pub fn new(usage_count: &'a HashMap<Var, usize>, out: &'b mut dyn Write) -> Self {
        Self { usage_count, out, lut: HashMap::new() }
    }

    fn comma_sep(&mut self, vars: &[Var]) -> String {
        vars.iter()
            .map(|v| format!("{}", self.expand(v)))
            .collect::<Vec<_>>()
            .join(", ")
    }

    fn expand(&mut self, var: &Var) -> String {
        match self.lut.get(var) {
            Some(var) => var.into(),
            None => var.format(),
        }
    }

    fn define(&mut self, var: Var, value: String) {
        self.lut.insert(var, value);
    }

<<<<<<< HEAD
    #[sylt_macro::timed("lua::generate")]
    pub fn generate(&mut self, ir: &Vec<IR>) {
=======
    pub fn generate(&mut self, ir: &Vec<IR>, require: Option<&String>) {
>>>>>>> ce281628
        write!(self.out, include_str!("preamble.lua"));
        if let Some(file) = require {
            write!(
                self.out,
                "require \"{}\"",
                file.strip_suffix(".lua").unwrap_or(file)
            );
        }

        let mut depth = 0;
        for instruction in ir.iter() {
            //TODO(gu): which instruction?
            let _handle = sylt_macro::timed_handle!("lua::generate instruction");
            depth += match instruction {
                IR::Else | IR::End => -1,
                _ => 0,
            };

            for _ in 0..depth {
                write!(self.out, "  ");
            }
            match instruction {
                IR::Nil(t) => iis!(self, t, "__NIL"),
                IR::Int(t, i) => iis!(self, t, "{}", i),
                IR::Bool(t, b) => iis!(self, t, "{}", b),
                IR::Add(t, a, b) => ii!(self, t, "__ADD({}, {})", a, b),
                IR::Sub(t, a, b) => ii!(self, t, "({} - {})", a, b),
                IR::Mul(t, a, b) => ii!(self, t, "({} * {})", a, b),
                IR::Div(t, a, b) => ii!(self, t, "({} / {})", a, b),

                IR::Neg(t, a) => ii!(self, t, "(-{})", a),

                IR::Str(t, s) => iis!(self, t, "\"{}\"", s),
                IR::Float(t, f) => iis!(self, t, "{:?}", f),

                IR::Equals(t, a, b) => ii!(self, t, "({} == {})", a, b),
                IR::LessEqual(t, a, b) => ii!(self, t, "({} <= {})", a, b),
                IR::Less(t, a, b) => ii!(self, t, "({} < {})", a, b),
                IR::GreaterEqual(t, a, b) => ii!(self, t, "({} >= {})", a, b),
                IR::Greater(t, a, b) => ii!(self, t, "({} > {})", a, b),
                IR::NotEquals(t, a, b) => ii!(self, t, "({} ~= {})", a, b),

                IR::In(t, a, b) => ii!(self, t, "__CONTAINS({}, {})", a, b),

                IR::Not(t, a) => ii!(self, t, "(not {})", a),

                IR::List(t, exprs) => iis!(self, t, "__LIST{{ {} }}", self.comma_sep(exprs)),

                IR::Set(t, exprs) => iis!(
                    self,
                    t,
                    "__SET{{ {} }}",
                    exprs
                        .iter()
                        .map(|v| format!("[{}] = true", self.expand(v)))
                        .collect::<Vec<_>>()
                        .join(", ")
                ),

                IR::Dict(t, exprs) => iis!(
                    self,
                    t,
                    "__DICT{{ {} }}",
                    exprs
                        .windows(2)
                        .step_by(2)
                        .map(|v| match v {
                            [k, v] => {
                                let k = self.expand(k).to_string();
                                let v = self.expand(v);
                                format!("[{}] = {}", k, v)
                            }
                            _ => unreachable!(),
                        })
                        .collect::<Vec<_>>()
                        .join(", ")
                ),

                IR::Blob(t, fields) => iis!(
                    self,
                    t,
                    "__BLOB{{ {} }}",
                    fields
                        .iter()
                        .map(|(f, v)| format!("{} = {}", f, self.expand(v)))
                        .collect::<Vec<_>>()
                        .join(", ")
                ),

                IR::Tuple(t, exprs) => iis!(self, t, "__TUPLE{{ {} }}", self.comma_sep(exprs)),

                IR::Variant(t, v, a) => {
                    iis!(self, t, "__VARIANT{{ \"{}\", {} }}", v, self.expand(a))
                }

                IR::Index(t, a, i) => ii!(self, t, "__INDEX({}, {})", a, i),

                IR::Function(f, params) => {
                    write!(self.out, "local ");
                    write!(self.out, "function ");
                    let f = self.expand(f);
                    write!(self.out, "{}", f);
                    write!(self.out, "(");
                    write!(
                        self.out,
                        "{}",
                        params
                            .iter()
                            .map(|v| v.format())
                            .collect::<Vec<_>>()
                            .join(", ")
                    );
                    write!(self.out, ")");
                    depth += 1;
                }

                IR::External(t, e) => {
                    let t = self.expand(t);
                    write!(self.out, "{}", t);
                    write!(self.out, " = ");
                    write!(self.out, e);
                }

                IR::Call(t, f, args) => {
                    write!(self.out, "local ");
                    let t = self.expand(t);
                    write!(self.out, "{}", t);
                    write!(self.out, " = ");
                    let f = self.expand(f);
                    write!(self.out, "{}", f);
                    let args = self.comma_sep(args).to_string();
                    write!(self.out, "({})", args);
                }

                IR::Assert(v) => {
                    let v = self.expand(v).to_string();
                    write!(self.out, "assert({}, \"Assert failed!\")", v);
                }

                IR::Define(t) => {
                    if self.usage_count.get(t).unwrap_or(&0) > &0 {
                        write!(self.out, "local ");
                        let t = self.expand(t);
                        write!(self.out, "{}", t);
                        write!(self.out, " = ");
                        write!(self.out, "nil");
                    }
                }

                IR::If(a) => {
                    write!(self.out, "if ");
                    let a = self.expand(a).to_string();
                    write!(self.out, "{}", a);
                    write!(self.out, " then");
                    depth += 1;
                }
                IR::Else => {
                    write!(self.out, "else");
                    depth += 1;
                }
                IR::End => {
                    write!(self.out, "end");
                }
                IR::Loop => {
                    write!(self.out, "while true do");
                    depth += 1;
                }
                IR::Break => {
                    write!(self.out, "break");
                }
                IR::Return(t) => {
                    write!(self.out, "return ");
                    let t = self.expand(t).to_string();
                    write!(self.out, "{}", t);
                }
                IR::HaltAndCatchFire(msg) => {
                    write!(self.out, "__CRASH(\"{}\")()", msg);
                }

                IR::Access(t, a, f) => iis!(self, t, "{}.{}", self.expand(a), f),

                IR::Copy(t, a) => {
                    if self.usage_count.get(t).unwrap_or(&0) > &0 {
                        let t = self.expand(t);
                        let a = self.expand(a);
                        write!(self.out, "local {} = {}", t, a);
                    }
                }

                // These cannot be optimized
                IR::Assign(t, a) => {
                    if self.usage_count.get(t).unwrap_or(&0) > &0 {
                        let a = self.expand(a);
                        let t = self.expand(t);
                        write!(self.out, "{} = {}", t, a);
                    }
                }
                IR::AssignIndex(t, i, a) => {
                    if self.usage_count.get(t).unwrap_or(&0) > &0 {
                        let a = self.expand(a);
                        let i = self.expand(i);
                        let t = self.expand(t);
                        write!(self.out, "__ASSIGN_INDEX({}, {}, {})", t, i, a);
                    }
                }
                IR::AssignAccess(t, f, c) => {
                    if self.usage_count.get(t).unwrap_or(&0) > &0 {
                        let t = self.expand(t);
                        let c = self.expand(c);
                        write!(self.out, "{}.{} = {}", t, f, c);
                    }
                }

                IR::Label(l) => {
                    write!(self.out, "::{}::", l);
                }
                IR::Goto(l) => {
                    write!(self.out, "goto {}", l);
                }
            }
            write!(self.out, "\n");
        }
    }
}

<<<<<<< HEAD
pub fn generate(ir: &Vec<IR>, usage_count: &HashMap<Var, usize>, out: &mut dyn Write) {
    Generator::new(usage_count, out).generate(ir);
=======
#[cfg_attr(timed, sylt_macro::timed("lua::generate"))]
pub fn generate(
    ir: &Vec<IR>,
    usage_count: &HashMap<Var, usize>,
    out: &mut dyn Write,
    require: Option<&String>,
) {
    Generator::new(usage_count, out).generate(ir, require);
>>>>>>> ce281628
}<|MERGE_RESOLUTION|>--- conflicted
+++ resolved
@@ -81,12 +81,8 @@
         self.lut.insert(var, value);
     }
 
-<<<<<<< HEAD
     #[sylt_macro::timed("lua::generate")]
-    pub fn generate(&mut self, ir: &Vec<IR>) {
-=======
     pub fn generate(&mut self, ir: &Vec<IR>, require: Option<&String>) {
->>>>>>> ce281628
         write!(self.out, include_str!("preamble.lua"));
         if let Some(file) = require {
             write!(
@@ -312,11 +308,7 @@
     }
 }
 
-<<<<<<< HEAD
-pub fn generate(ir: &Vec<IR>, usage_count: &HashMap<Var, usize>, out: &mut dyn Write) {
-    Generator::new(usage_count, out).generate(ir);
-=======
-#[cfg_attr(timed, sylt_macro::timed("lua::generate"))]
+#[sylt_macro::timed("lua::generate")]
 pub fn generate(
     ir: &Vec<IR>,
     usage_count: &HashMap<Var, usize>,
@@ -324,5 +316,4 @@
     require: Option<&String>,
 ) {
     Generator::new(usage_count, out).generate(ir, require);
->>>>>>> ce281628
 }