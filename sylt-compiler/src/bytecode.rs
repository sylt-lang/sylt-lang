use std::rc::Rc;
use sylt_common::error::Error;
use sylt_common::{Block, Op, Value};
use sylt_parser::expression::ComparisonKind;
use sylt_parser::{
    Assignable, AssignableKind, Expression, ExpressionKind, Op as ParserOp, Span, Statement,
    StatementKind, TypeAssignable, TypeAssignableKind, VarKind,
};

use crate::*;

#[derive(Debug, Copy, Clone)]
struct LoopFrame {
    continue_addr: usize,
    break_addr: usize,
    stack_size: usize,
}

#[derive(Debug, Copy, Clone)]
struct BytecodeContext {
    block_slot: BlockID,
    namespace: NamespaceID,
    scope: usize,
    frame: usize,
}

impl From<BytecodeContext> for Context {
    fn from(ctx: BytecodeContext) -> Self {
        Context { namespace: ctx.namespace, frame: ctx.frame }
    }
}

pub struct BytecodeCompiler<'t> {
    compiler: &'t mut Compiler,

    pub blocks: Vec<Block>,
    loops: Vec<LoopFrame>,
}

impl<'t> BytecodeCompiler<'t> {
    pub(crate) fn new(compiler: &'t mut Compiler) -> Self {
        Self { compiler, blocks: Vec::new(), loops: Vec::new() }
    }

    fn add_op(&mut self, ctx: BytecodeContext, span: Span, op: Op) -> usize {
        self.blocks
            .get_mut(ctx.block_slot)
            .expect("Invalid block id")
            .add(op, span.line_start)
    }

    fn patch(&mut self, ctx: BytecodeContext, ip: usize, op: Op) {
        self.blocks
            .get_mut(ctx.block_slot)
            .expect("Invalid block id")
            .ops[ip] = op;
    }

    fn next_ip(&mut self, ctx: BytecodeContext) -> usize {
        self.blocks
            .get_mut(ctx.block_slot)
            .expect("Invalid block id")
            .curr()
    }

    fn push_frame_and_block(
        &mut self,
        ctx: BytecodeContext,
        name: &str,
        span: Span,
    ) -> BytecodeContext {
        let file_as_path = PathBuf::from(self.compiler.file_from_namespace(ctx.namespace));

        let block = Block::new(&name, ctx.namespace, &file_as_path);
        self.blocks.push(block);

        self.compiler.frames.push(Frame::new(name, span));
        BytecodeContext {
            block_slot: self.blocks.len() - 1,
            frame: self.compiler.frames.len() - 1,
            ..ctx
        }
    }

    fn emit_pop_until_size(&mut self, ctx: BytecodeContext, span: Span, target_size: usize) {
        let vars: Vec<_> = self.compiler.frames[ctx.frame]
            .variables
            .iter()
            .skip(target_size)
            .rev()
            .cloned()
            .collect();
        for var in &vars {
            if var.captured {
                self.add_op(ctx, span, Op::PopUpvalue);
            } else {
                self.add_op(ctx, span, Op::Pop);
            }
        }
    }

    fn pop_until_size(&mut self, ctx: BytecodeContext, span: Span, target_size: usize) {
        self.emit_pop_until_size(ctx, span, target_size);
        self.compiler.frames[ctx.frame]
            .variables
            .truncate(target_size);
    }

    fn assignable(&mut self, ass: &Assignable, ctx: BytecodeContext) -> Option<usize> {
        use AssignableKind::*;

        match &ass.kind {
            Read(ident) => {
                return self.read_identifier(&ident.name, ass.span, ctx, ctx.namespace);
            }
            Variant { variant, value, .. } => {
                let variant = self
                    .compiler
                    .constant(Value::String(Rc::new(variant.name.clone())));
                self.add_op(ctx, ass.span, variant);
                self.expression(value, ctx);
                self.add_op(ctx, ass.span, Op::Tag);
            }
            Call(f, expr) => {
                self.assignable(f, ctx);
                for expr in expr.iter() {
                    self.expression(expr, ctx);
                }
                self.add_op(ctx, ass.span, Op::Call(expr.len()));
            }
            ArrowCall(pre, f, expr) => {
                self.expression(pre, ctx);
                self.assignable(f, ctx);
                self.add_op(ctx, ass.span, Op::Swap);
                for expr in expr.iter() {
                    self.expression(expr, ctx);
                }
                self.add_op(ctx, ass.span, Op::Call(expr.len() + 1));
            }
            Access(a, field) => {
                if let Some(namespace) = self.assignable(a, ctx) {
                    return self.read_identifier(&field.name, field.span, ctx, namespace);
                } else {
                    let slot = self.compiler.string(&field.name);
                    self.add_op(ctx, field.span, Op::GetField(slot));
                }
            }
            Index(a, b) => {
                self.assignable(a, ctx);
                if let ExpressionKind::Int(n) = b.kind {
                    self.add_op(ctx, ass.span, Op::GetConstIndex(n));
                } else {
                    self.expression(b, ctx);
                    self.add_op(ctx, ass.span, Op::GetIndex);
                }
            }
            Expression(expr) => {
                self.expression(expr, ctx);
            }
        }
        None
    }

    fn type_assignable(&mut self, ass: &TypeAssignable, ctx: BytecodeContext) -> Option<usize> {
        use TypeAssignableKind::*;

        match &ass.kind {
            Read(ident) => {
                return self.read_identifier(&ident.name, ass.span, ctx, ctx.namespace);
            }
            Access(a, field) => {
                if let Some(namespace) = self.type_assignable(a, ctx) {
                    return self.read_identifier(&field.name, field.span, ctx, namespace);
                }
            }
        }
        None
    }

    fn un_op(&mut self, a: &Expression, ops: &[Op], span: Span, ctx: BytecodeContext) {
        self.expression(&a, ctx);
        for op in ops {
            self.add_op(ctx, span, *op);
        }
    }

    fn bin_op(
        &mut self,
        a: &Expression,
        b: &Expression,
        ops: &[Op],
        span: Span,
        ctx: BytecodeContext,
    ) {
        self.expression(&a, ctx);
        self.expression(&b, ctx);
        for op in ops {
            self.add_op(ctx, span, *op);
        }
    }

    fn push(&mut self, value: Value, span: Span, ctx: BytecodeContext) {
        let value = self.compiler.constant(value);
        self.add_op(ctx, span, value);
    }

    fn expression(&mut self, expression: &Expression, ctx: BytecodeContext) {
        use ComparisonKind::*;
        use ExpressionKind::*;

        match &expression.kind {
            Get(a) => {
                self.assignable(a, ctx);
            }

            Add(a, b) => self.bin_op(a, b, &[Op::Add], expression.span, ctx),
            Sub(a, b) => self.bin_op(a, b, &[Op::Sub], expression.span, ctx),
            Mul(a, b) => self.bin_op(a, b, &[Op::Mul], expression.span, ctx),
            Div(a, b) => self.bin_op(a, b, &[Op::Div], expression.span, ctx),

            Comparison(a, cmp, b) => match cmp {
                Equals => self.bin_op(a, b, &[Op::Equal], expression.span, ctx),
                NotEquals => self.bin_op(a, b, &[Op::Equal, Op::Not], expression.span, ctx),
                Greater => self.bin_op(a, b, &[Op::Greater], expression.span, ctx),
                GreaterEqual => self.bin_op(a, b, &[Op::Less, Op::Not], expression.span, ctx),
                Less => self.bin_op(a, b, &[Op::Less], expression.span, ctx),
                LessEqual => self.bin_op(a, b, &[Op::Greater, Op::Not], expression.span, ctx),
                In => self.bin_op(a, b, &[Op::Contains], expression.span, ctx),
            },

            AssertEq(a, b) => self.bin_op(a, b, &[Op::Equal, Op::Assert], expression.span, ctx),

            Neg(a) => self.un_op(a, &[Op::Neg], expression.span, ctx),

            And(a, b) => {
                self.expression(a, ctx);

                self.add_op(ctx, expression.span, Op::Copy(1));
                let jump = self.add_op(ctx, expression.span, Op::Illegal);
                self.add_op(ctx, expression.span, Op::Pop);

                self.expression(b, ctx);

                let op = Op::JmpFalse(self.next_ip(ctx));
                self.patch(ctx, jump, op);
            }
            Or(a, b) => {
                self.expression(a, ctx);

                self.add_op(ctx, expression.span, Op::Copy(1));
                let skip = self.add_op(ctx, expression.span, Op::Illegal);
                let jump = self.add_op(ctx, expression.span, Op::Illegal);

                let op = Op::JmpFalse(self.next_ip(ctx));
                self.patch(ctx, skip, op);
                self.add_op(ctx, expression.span, Op::Pop);

                self.expression(b, ctx);
                let op = Op::Jmp(self.next_ip(ctx));
                self.patch(ctx, jump, op);
            }
            Not(a) => self.un_op(a, &[Op::Not], expression.span, ctx),

            Parenthesis(expr) => self.expression(expr, ctx),

            IfExpression { condition, pass, fail } => {
                self.expression(condition, ctx);

                let skip = self.add_op(ctx, expression.span, Op::Illegal);

                self.expression(pass, ctx);
                let out = self.add_op(ctx, expression.span, Op::Illegal);
                let op = Op::JmpFalse(self.next_ip(ctx));
                self.patch(ctx, skip, op);

                self.expression(fail, ctx);
                let op = Op::Jmp(self.next_ip(ctx));
                self.patch(ctx, out, op);
            }

            Function { name, params, ret: _, body } => {
                let file = self.compiler.file_from_namespace(ctx.namespace).display();
                let name = format!("fn {} {}:{}", name, file, expression.span.line_start);

                // === Frame begin ===
                let inner_ctx = self.push_frame_and_block(ctx, &name, expression.span);
                for (ident, _) in params.iter() {
                    let param = self
                        .compiler
                        .define(&ident.name, VarKind::Const, ident.span);
                    self.compiler.activate(param);
                }

                self.statement(&body, inner_ctx);

                if !all_paths_return(&body) {
                    let nil = self.compiler.constant(Value::Nil);
                    self.add_op(inner_ctx, body.span, nil);
                    self.add_op(inner_ctx, body.span, Op::Return);
                }

                self.blocks[inner_ctx.block_slot].upvalues = self
                    .compiler
                    .pop_frame(inner_ctx.into())
                    .upvalues
                    .into_iter()
                    .map(|u| (u.parent, u.upupvalue, u.ty))
                    .collect();
                let function = Value::Function(Rc::new(Vec::new()), inner_ctx.block_slot);
                // === Frame end ===

                let function = self.compiler.constant(function);
                self.add_op(ctx, expression.span, function);
            }

            Blob { blob, fields } => {
                let name = format!("blob");

                // Set up closure for the self variable. The typechecker takes
                // the closure and self variable into account when solving the
                // types.
                let inner_ctx = self.push_frame_and_block(ctx, &name, expression.span);

                // Set self to nil so that we can capture it.
                self.push(Value::Nil, expression.span, inner_ctx);
                let slot = self
                    .compiler
                    .define("self", VarKind::Mutable, expression.span);
                self.compiler.activate(slot);

                // Initialize the blob. This may capture self.
                self.type_assignable(blob, inner_ctx);
                for (name, field) in fields.iter() {
                    let name = self.compiler.constant(Value::String(Rc::new(name.clone())));
                    self.add_op(inner_ctx, field.span, name);
                    self.expression(field, inner_ctx);
                }

                // Set self to the blob and return it.
                self.add_op(inner_ctx, expression.span, Op::Call(fields.len() * 2));
                self.set_identifier("self", expression.span, inner_ctx, inner_ctx.namespace);
                self.read_identifier("self", expression.span, inner_ctx, inner_ctx.namespace);
                self.add_op(inner_ctx, expression.span, Op::Return);

                self.blocks[inner_ctx.block_slot].upvalues = self
                    .compiler
                    .pop_frame(inner_ctx.into())
                    .upvalues
                    .into_iter()
                    .map(|u| (u.parent, u.upupvalue, u.ty))
                    .collect();
                let function = Value::Function(Rc::new(Vec::new()), inner_ctx.block_slot);

                // Call the closure.
                let function = self.compiler.constant(function);
                self.add_op(ctx, expression.span, function);
                self.add_op(ctx, expression.span, Op::Call(0));
            }

            Tuple(x) | List(x) | Set(x) | Dict(x) => {
                for expr in x.iter() {
                    self.expression(expr, ctx);
                }
                self.add_op(
                    ctx,
                    expression.span,
                    match &expression.kind {
                        Tuple(_) => Op::Tuple(x.len()),
                        List(_) => Op::List(x.len()),
                        Set(_) => Op::Set(x.len()),
                        Dict(_) => Op::Dict(x.len()),
                        _ => unreachable!(),
                    },
                );
            }

            Float(a) => self.push(Value::Float(*a), expression.span, ctx),
            Bool(a) => self.push(Value::Bool(*a), expression.span, ctx),
            Int(a) => self.push(Value::Int(*a), expression.span, ctx),
            Str(a) => self.push(Value::String(Rc::new(a.clone())), expression.span, ctx),
            Nil => self.push(Value::Nil, expression.span, ctx),
        }
    }

    fn read_identifier(
        &mut self,
        name: &str,
        span: Span,
        ctx: BytecodeContext,
        namespace: usize,
    ) -> Option<usize> {
        match self.compiler.resolve_and_capture(name, ctx.frame, span) {
            Ok(Lookup::Upvalue(up)) => {
                let op = Op::ReadUpvalue(up.slot);
                self.add_op(ctx, span, op);
            }

            Ok(Lookup::Variable(var)) => {
                let op = Op::ReadLocal(var.slot);
                self.add_op(ctx, span, op);
            }

            Err(()) => match self.compiler.namespaces[namespace].get(name) {
                Some(Name::Global(slot)) => {
                    let op = Op::ReadGlobal(*slot);
                    self.add_op(ctx, span, op);
                }
                Some(Name::External(_)) => {
                    error!(
                        self.compiler,
                        span, "External values aren't allowed when compiling to byte-code "
                    );
                }
                Some(Name::Blob(blob)) => {
                    let op = Op::Constant(*blob);
                    self.add_op(ctx, span, op);
                }
                Some(Name::Enum(enum_)) => {
                    let op = Op::Constant(*enum_);
                    self.add_op(ctx, span, op);
                }
                Some(Name::Namespace(new_namespace)) => return Some(*new_namespace),
                None => {
                    if let Some((slot, _, _)) = self.compiler.functions.get(name) {
                        let slot = *slot;
                        let op = self.compiler.constant(Value::ExternFunction(slot));
                        self.add_op(ctx, span, op);
                    } else {
                        error!(
                            self.compiler,
                            span,
                            "Cannot read '{}' in '{}'",
                            name,
                            self.compiler.file_from_namespace(namespace).display()
                        );
                    }
                }
            },
        }
        None
    }

    fn set_identifier(&mut self, name: &str, span: Span, ctx: BytecodeContext, namespace: usize) {
        match self.compiler.resolve_and_capture(name, ctx.frame, span) {
            Ok(Lookup::Upvalue(up)) => {
                let op = Op::AssignUpvalue(up.slot);
                self.add_op(ctx, span, op);
                return;
            }

            Ok(Lookup::Variable(var)) => {
                let op = Op::AssignLocal(var.slot);
                self.add_op(ctx, span, op);
                return;
            }

            Err(()) => match self.compiler.namespaces[namespace].get(name) {
                Some(Name::Global(slot)) => {
                    let var = &self.compiler.frames[0].variables[*slot];
                    if var.kind.immutable() && ctx.frame != 0 {
                        error!(self.compiler, span, "Cannot mutate constant '{}'", name);
                    } else {
                        let op = Op::AssignGlobal(var.slot);
                        self.add_op(ctx, span, op);
                    }
                }

                _ => {
                    error!(
                        self.compiler,
                        span,
                        "Cannot assign '{}' in '{}'",
                        name,
                        self.compiler.file_from_namespace(namespace).display()
                    );
                }
            },
        }
    }

    fn statement(&mut self, statement: &Statement, ctx: BytecodeContext) {
        use StatementKind::*;
        self.compiler.panic = false;

        match &statement.kind {
<<<<<<< HEAD
            Use { .. } | From { .. } | Blob { .. } | IsCheck { .. } | EmptyStatement => {}
=======
            Use { .. } | Enum { .. } | Blob { .. } | IsCheck { .. } | EmptyStatement => {}
>>>>>>> 882613dd

            #[rustfmt::skip]
            Definition { ident, kind, value, .. } => {
                // TODO(ed): Don't use type here - type check the tree first.
                self.expression(value, ctx);

                if ctx.frame == 0 {
                    // Global
                    self.set_identifier(&ident.name, statement.span, ctx, ctx.namespace);
                } else {
                    // Local variable
                    let slot = self.compiler.define(&ident.name, *kind, statement.span);
                    self.compiler.activate(slot);
                }
            }

            ExternalDefinition { .. } => {
                // TODO(ed): Should they be? Is this how we should type the standard library?
                error!(
                    self.compiler,
                    statement.span, "External values aren't allowed when compiling to byte-code "
                );
            }

            #[rustfmt::skip]
            Assignment { target, value, kind } => {
                use AssignableKind::*;
                use ParserOp::*;

                let mutator = |kind| matches!(kind, Add | Sub | Mul | Div);

                let write_mutator_op = |comp: &mut Self, ctx, kind| {
                    let op = match kind {
                        Add => Op::Add,
                        Sub => Op::Sub,
                        Mul => Op::Mul,
                        Div => Op::Div,
                        Nop => {
                            return;
                        }
                    };
                    comp.add_op(ctx, statement.span, op);
                };

                match &target.kind {
                    Read(ident) => {
                        if mutator(*kind) {
                            self.read_identifier(&ident.name, statement.span, ctx, ctx.namespace);
                        }
                        self.expression(value, ctx);

                        write_mutator_op(self, ctx, *kind);

                        self.set_identifier(&ident.name, statement.span, ctx, ctx.namespace);
                    }
                    Variant { .. } => {
                        error!(
                            self.compiler,
                            statement.span, "Cannot assign to enum-variant"
                        );
                    }
                    ArrowCall(..) | Call(..) => {
                        error!(
                            self.compiler,
                            statement.span, "Cannot assign to result from function call"
                        );
                    }
                    Access(a, field) => {
                        if let Some(namespace) = self.assignable(a, ctx) {
                            if mutator(*kind) {
                                self.read_identifier(&field.name, statement.span, ctx, namespace);
                            }
                            self.expression(value, ctx);

                            write_mutator_op(self, ctx, *kind);

                            self.set_identifier(&field.name, statement.span, ctx, namespace);
                        } else {
                            let slot = self.compiler.string(&field.name);

                            if mutator(*kind) {
                                self.add_op(ctx, statement.span, Op::Copy(1));
                                self.add_op(ctx, field.span, Op::GetField(slot));
                            }
                            self.expression(value, ctx);

                            write_mutator_op(self, ctx, *kind);

                            self.add_op(ctx, field.span, Op::AssignField(slot));
                        }
                    }
                    Index(a, b) => {
                        self.assignable(a, ctx);
                        self.expression(b, ctx);

                        if mutator(*kind) {
                            self.add_op(ctx, statement.span, Op::Copy(2));
                            self.add_op(ctx, statement.span, Op::GetIndex);
                        }
                        self.expression(value, ctx);
                        write_mutator_op(self, ctx, *kind);

                        self.add_op(ctx, statement.span, Op::AssignIndex);
                    }
                    Expression(_) => {
                        unreachable!("Cannot assign to 'AssignableKind::Expression'");
                    }
                }
            }

            StatementExpression { value } => {
                self.expression(value, ctx);
                self.add_op(ctx, statement.span, Op::Pop);
            }

            Block { statements } => {
                let stack_size = self.compiler.frames[ctx.frame].variables.len();

                for statement in statements {
                    self.statement(statement, ctx);
                }

                self.pop_until_size(ctx, statement.span, stack_size);
            }

            Loop { condition, body } => {
                let start = self.next_ip(ctx);
                self.expression(condition, ctx);
                let jump_from = self.add_op(ctx, condition.span, Op::Illegal);

                // Skip the next op - it's for the break
                //  start: .. condition ..
                //         JmpFalse(over)
                //  break: Jmp(end)
                //   over: .. loop ..
                //    end: ..
                self.add_op(ctx, condition.span, Op::Jmp(jump_from + 3));
                let break_from = self.add_op(ctx, condition.span, Op::Illegal);

                let stack_size = self.compiler.frames[ctx.frame].variables.len();
                self.loops.push(LoopFrame {
                    continue_addr: start,
                    break_addr: break_from,
                    stack_size,
                });
                self.statement(body, ctx);
                self.loops.pop();

                self.add_op(ctx, body.span, Op::Jmp(start));
                let out = self.next_ip(ctx);
                self.patch(ctx, jump_from, Op::JmpFalse(out));
                self.patch(ctx, break_from, Op::Jmp(out));
            }

            #[rustfmt::skip]
            If { condition, pass, fail } => {
                self.expression(condition, ctx);

                let jump_from = self.add_op(ctx, condition.span, Op::Illegal);
                self.statement(pass, ctx);
                let jump_out = self.add_op(ctx, condition.span, Op::Illegal);
                self.statement(fail, ctx);

                self.patch(ctx, jump_from, Op::JmpFalse(jump_out + 1));

                let end = self.next_ip(ctx);
                self.patch(ctx, jump_out, Op::Jmp(end));
            }

            Continue {} => match self.loops.last().cloned() {
                Some(LoopFrame { stack_size, continue_addr, .. }) => {
                    self.emit_pop_until_size(ctx, statement.span, stack_size);
                    self.add_op(ctx, statement.span, Op::Jmp(continue_addr));
                }
                None => {
                    error!(
                        self.compiler,
                        statement.span, "`continue` statement not in a loop"
                    );
                }
            },

            Break {} => match self.loops.last().cloned() {
                Some(LoopFrame { stack_size, break_addr, .. }) => {
                    self.emit_pop_until_size(ctx, statement.span, stack_size);
                    self.add_op(ctx, statement.span, Op::Jmp(break_addr));
                }
                None => {
                    error!(
                        self.compiler,
                        statement.span, "`continue` statement not in a loop"
                    );
                }
            },

            Unreachable {} => {
                self.add_op(ctx, statement.span, Op::Unreachable);
            }

            Ret { value } => {
                self.expression(value, ctx);
                self.add_op(ctx, statement.span, Op::Return);
            }
        }
    }

    pub fn compile(&mut self, statement: &Statement, namespace: usize) {
        let ctx = BytecodeContext { block_slot: 0, frame: 0, scope: 0, namespace };
        self.statement(&statement, ctx);
    }

    pub fn preamble(&mut self, span: Span, num_constants: usize) {
        let name = "/preamble/";
        let block = Block::new(name, 0, &self.compiler.namespace_id_to_path[&0]);
        self.blocks.push(block);

        let nil = self.compiler.constant(Value::Nil);
        // TODO(ed): This context is completely bogus...
        let ctx = BytecodeContext { block_slot: 0, frame: 0, namespace: 0, scope: 0 };
        for _ in 0..num_constants {
            // Uninitalized values have the value Nil
            self.add_op(ctx, span, nil);
        }
    }

    pub fn postamble(&mut self, span: Span) {
        let ctx = BytecodeContext {
            block_slot: 0,
            frame: self.compiler.frames.len() - 1,
            namespace: 0,
            scope: 0,
        };

        self.read_identifier("start", Span::zero(0), ctx, 0);
        self.add_op(ctx, Span::zero(0), Op::Call(0));

        let nil = self.compiler.constant(Value::Nil);
        self.add_op(ctx, span, nil);
        self.add_op(ctx, span, Op::Return);

        self.compiler.pop_frame(ctx.into());
    }
}

// TODO(ed): This should move to the typechecker - since we always want this check.
fn all_paths_return(statement: &Statement) -> bool {
    match &statement.kind {
        StatementKind::Assignment { .. }
        | StatementKind::Blob { .. }
        | StatementKind::Enum { .. }
        | StatementKind::Break
        | StatementKind::Continue
        | StatementKind::Definition { .. }
        | StatementKind::EmptyStatement
        | StatementKind::ExternalDefinition { .. }
        | StatementKind::IsCheck { .. }
        | StatementKind::StatementExpression { .. }
        | StatementKind::Unreachable
        | StatementKind::From { .. }
        | StatementKind::Use { .. } => false,

        StatementKind::If { pass, fail, .. } => all_paths_return(pass) && all_paths_return(fail),

        StatementKind::Loop { body, .. } => all_paths_return(body),
        StatementKind::Block { statements } => statements.iter().any(all_paths_return),

        StatementKind::Ret { .. } => true,
    }
}<|MERGE_RESOLUTION|>--- conflicted
+++ resolved
@@ -483,11 +483,12 @@
         self.compiler.panic = false;
 
         match &statement.kind {
-<<<<<<< HEAD
-            Use { .. } | From { .. } | Blob { .. } | IsCheck { .. } | EmptyStatement => {}
-=======
-            Use { .. } | Enum { .. } | Blob { .. } | IsCheck { .. } | EmptyStatement => {}
->>>>>>> 882613dd
+            Use { .. }
+            | Enum { .. }
+            | From { .. }
+            | Blob { .. }
+            | IsCheck { .. }
+            | EmptyStatement => {}
 
             #[rustfmt::skip]
             Definition { ident, kind, value, .. } => {
