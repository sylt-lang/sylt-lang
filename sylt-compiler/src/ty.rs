--- conflicted
+++ resolved
@@ -28,13 +28,7 @@
     List(TyID),
     Set(TyID),
     Dict(TyID, TyID),
-<<<<<<< HEAD
-    Function(Vec<TyID>, TyID),
+    Function(Vec<TyID>, TyID, Purity),
     Blob(Identifier, BTreeMap<String, (Span, TyID)>, Vec<TyID>),
     Enum(Identifier, BTreeMap<String, (Span, TyID)>, Vec<TyID>),
-=======
-    Function(Vec<TyID>, TyID, Purity),
-    Blob(String, BTreeMap<String, TyID>),
-    Enum(String, BTreeMap<String, TyID>),
->>>>>>> fc848113
 }