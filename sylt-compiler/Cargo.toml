--- conflicted
+++ resolved
@@ -20,10 +20,7 @@
 sylt-parser = { version = "0.2.0", path = "../sylt-parser" }
 sylt-macro = { version = "0.2.0", path = "../sylt-macro" }
 
-<<<<<<< HEAD
+levenshtein = "1.0.5"
+
 [features]
-
-timed = []
-=======
-levenshtein = "1.0.5"
->>>>>>> ce281628
+timed = []