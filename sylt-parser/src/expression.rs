--- conflicted
+++ resolved
@@ -208,10 +208,7 @@
         params,
         ret,
         body: statements,
-<<<<<<< HEAD
         pure: matches!(fn_type, T::Pu),
-=======
->>>>>>> 1f52f8fe
     };
 
     Ok((ctx, Expression::new(span, function)))
