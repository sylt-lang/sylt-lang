--- conflicted
+++ resolved
@@ -177,21 +177,10 @@
 /// Parse args given to an external function as rpc arguments, i.e. one callable followed by 0..n arguments.
 fn get_rpc_args(ctx: RuntimeContext<'_>, func_name: &str) -> Result<Vec<FlatValuePack>, RuntimeError> {
     let values = ctx.machine.stack_from_base(ctx.stack_base);
-<<<<<<< HEAD
     let flat_values: Vec<FlatValuePack> = values.iter().map(|v| FlatValue::pack(v)).collect();
 
     if flat_values.len() != 0 {
         Ok(flat_values)
-=======
-    println!("{:?}", values);
-    let owned_values: Vec<OwnedValue> = values.iter().map(|v| v.into()).collect();
-
-    println!("{:?}", owned_values);
-
-    if owned_values.len() != 0 {
-        let (callable, args) = owned_values.split_at(1);
-        Ok((callable[0].clone(), OwnedValue::List(args.to_vec())))
->>>>>>> 2a7361ab
     } else {
         Err(RuntimeError::ExternTypeMismatch(
             func_name.to_string(),
