--- conflicted
+++ resolved
@@ -1,25 +1,11 @@
-<<<<<<< HEAD
-sign2: fn<a: Num> *a -> *a : fn a: *a -> *a
-    if a < 0 ret - (a / a)
-    if a > 0 ret (a / a)
-    a - a
-end
-
-start :: fn do
-    0 <=> sign2' 0
-    0.0 <=> sign2' 0.0
-    1.0 <=> sign2' 123.0
-    -1 <=> sign2' -123
-=======
-abs: fn<a: Num> *a -> *a : fn a ->
+abs2: fn<a: Num> *a -> *a : fn a ->
     if a < 0 ret -a
     a
 end
 
 start :: fn do
-    0 <=> abs' 0
-    0.0 <=> abs' 0.0
-    123.0 <=> abs' 123.0
-    123 <=> abs' -123
->>>>>>> 60456661
+    0 <=> abs2' 0
+    0.0 <=> abs2' 0.0
+    123.0 <=> abs2' 123.0
+    123 <=> abs2' -123
 end