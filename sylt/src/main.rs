--- conflicted
+++ resolved
@@ -13,23 +13,8 @@
         return Err("No file to run".into());
     }
 
-<<<<<<< HEAD
     sylt_macro::timed_set_t0!();
-
-    let errs = if args.format {
-        match sylt::formatter::format(&PathBuf::from(args.args.first().unwrap())) {
-            Ok(formatted) => {
-                print!("{}", formatted);
-                Vec::new()
-            }
-            Err(errs) => errs,
-        }
-    } else {
-        sylt::run_file(&args).err().unwrap_or_else(Vec::new)
-    };
-=======
     let errs = sylt::run_file(&args).err().unwrap_or_else(Vec::new);
->>>>>>> ce281628
 
     #[cfg(feature = "timed")]
     if let Some(outfile) = &args.trace_output {
