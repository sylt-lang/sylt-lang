use std::fmt::{self, Write};
use std::path::Path;
use sylt_common::{Error, Type as RuntimeType};
use sylt_parser::expression::ComparisonKind;
use sylt_parser::statement::NameIdentifier;
use sylt_parser::{
    Assignable, AssignableKind, Expression, ExpressionKind, Identifier, Module, Op, Statement,
    StatementKind, Type, TypeAssignable, TypeAssignableKind, TypeConstraint, TypeKind, VarKind,
};

static INDENT: &'static str = "    ";

macro_rules! write_comma_separated {
    ($dest:expr, $indent:expr, $write:expr, $values:expr) => {
        let mut first = true;
        for value in $values {
            if !first {
                write!($dest, ", ")?;
            }
            first = false;
            $write($dest, $indent, value)?;
        }
    };
}

fn write_indents<W: Write>(dest: &mut W, indent: u32) -> fmt::Result {
    for _ in 0..indent {
        write!(dest, "{}", INDENT)?;
    }
    Ok(())
}

fn write_identifier<W: Write>(dest: &mut W, identifier: Identifier) -> fmt::Result {
    write!(dest, "{}", identifier.name)
}

fn write_parameters<W: Write>(
    dest: &mut W,
    indent: u32,
    parameters: Vec<(Identifier, Type)>,
) -> fmt::Result {
    let mut first = true;
    for (identifier, ty) in parameters {
        if !first {
            write!(dest, ", ")?;
        }
        first = false;
        write_identifier(dest, identifier)?;
        write!(dest, ": ")?;
        write_type(dest, indent, ty)?;
    }
    Ok(())
}

fn write_blob_fields<T, W: Write>(
    dest: &mut W,
    indent: u32,
    mut fields: Vec<(String, T)>,
    sub_write: fn(&mut W, u32, T) -> fmt::Result,
) -> fmt::Result {
    write!(dest, " {{")?;
    match fields.len() {
        0 => {
            write!(dest, " }}")?;
        }
        1 => {
            let (field, expr) = fields.pop().unwrap();
            write!(dest, " {}: ", field)?;
            sub_write(dest, indent, expr)?;
            write!(dest, " }}")?;
        }
        _ => {
            write!(dest, "\n")?;
            for (field, t) in fields {
                write_indents(dest, indent)?;
                write!(dest, "{}: ", field)?;
                sub_write(dest, indent, t)?;
                write!(dest, ",\n")?;
            }
            write_indents(dest, indent - 1)?;
            write!(dest, "}}")?;
        }
    }
    Ok(())
}

fn write_enum_variants<W: Write>(
    dest: &mut W,
    indent: u32,
    mut variants: Vec<(String, Type)>,
) -> fmt::Result {
    match variants.len() {
        0 => {}
        1 => {
            let (var, ty) = variants.pop().unwrap();
            write!(dest, " {} ", var)?;
            write_type(dest, indent, ty)?;
            write!(dest, " ")?;
        }
        _ => {
            write!(dest, "\n")?;
            for (var, ty) in variants {
                write_indents(dest, indent)?;
                write!(dest, "{} ", var)?;
                write_type(dest, indent, ty)?;
                write!(dest, ",\n")?;
            }
            write_indents(dest, indent - 1)?;
        }
    }
    write!(dest, "end")?;
    Ok(())
}

fn write_constraint<W: Write>(
    dest: &mut W,
    _indent: u32,
    constraint: (String, Vec<TypeConstraint>),
) -> fmt::Result {
    let (name, constraints) = constraint;
    write!(dest, "{}: ", name)?;
    for (i, constraint) in constraints.iter().enumerate() {
        if i != 0 {
            write!(dest, " + ")?;
        }

        write!(dest, "{}", constraint.name.name)?;
        for arg in constraint.args.iter() {
            write!(dest, " {}", arg.name)?;
        }
    }

    Ok(())
}

fn write_type<W: Write>(dest: &mut W, indent: u32, ty: Type) -> fmt::Result {
    match ty.kind {
        TypeKind::Implied => unreachable!(),
        TypeKind::Resolved(ty) => write!(dest, "{}", ty),
<<<<<<< HEAD
        TypeKind::UserDefined(assignable, args) => {
            write_type_assignable(dest, indent, assignable)?;
            write!(dest, "(")?;
            write_comma_separated!(dest, indent, &|dest: &mut W, _, arg| write_type(dest, indent, arg), args);
            write!(dest, ")")
        }
        TypeKind::Fn { constraints, params, ret } => {
            write!(dest, "fn")?;
=======
        TypeKind::UserDefined(assignable) => write_type_assignable(dest, indent, assignable),
        TypeKind::Fn { constraints, params, ret, is_pure } => {
            if is_pure {
                write!(dest, "pu")?;
            } else {
                write!(dest, "fn")?;
            }
>>>>>>> fc848113
            if !constraints.is_empty() {
                write!(dest, "<")?;
                write_comma_separated!(dest, indent, write_constraint, constraints);
                write!(dest, ">")?;
            }
            if !params.is_empty() {
                write!(dest, " ")?;
                write_comma_separated!(dest, indent, write_type, params);
            }
            write!(dest, " -> ")?;
            write_type(dest, indent, *ret)
        }
        TypeKind::Tuple(types) => {
            write!(dest, "(")?;
            let len = types.len();
            write_comma_separated!(dest, indent, write_type, types);
            if len == 1 {
                write!(dest, ",")?;
            }
            write!(dest, ")")
        }
        TypeKind::List(ty) => {
            write!(dest, "[")?;
            write_type(dest, indent, *ty)?;
            write!(dest, "]")
        }
        TypeKind::Set(ty) => {
            write!(dest, "{{")?;
            write_type(dest, indent, *ty)?;
            write!(dest, "}}")
        }
        TypeKind::Dict(key, val) => {
            write!(dest, "{{")?;
            write_type(dest, indent, *key)?;
            write!(dest, ": ")?;
            write_type(dest, indent, *val)?;
            write!(dest, "}}")
        }
        TypeKind::Generic(ident) => write!(dest, "*{}", ident),
        TypeKind::Grouping(ty) => {
            write!(dest, "(")?;
            write_type(dest, indent, *ty)?;
            write!(dest, ")")
        }
    }
}

fn write_type_assignable<W: Write>(
    dest: &mut W,
    indent: u32,
    assignable: TypeAssignable,
) -> fmt::Result {
    match assignable.kind {
        TypeAssignableKind::Read(identifier) => write_identifier(dest, identifier),
        TypeAssignableKind::Access(accessable, ident) => {
            write_type_assignable(dest, indent, *accessable)?;
            write!(dest, ".")?;
            write_identifier(dest, ident)
        }
    }
}

fn write_assignable<W: Write>(dest: &mut W, indent: u32, assignable: Assignable) -> fmt::Result {
    match assignable.kind {
        AssignableKind::Variant { enum_ass, variant, value } => {
            write_assignable(dest, indent, *enum_ass)?;
            write!(dest, ".{} ", variant.name)?;
            write_expression(dest, indent, *value)
        }
        AssignableKind::Read(identifier) => write_identifier(dest, identifier),
        AssignableKind::Call(callable, args) => {
            write_assignable(dest, indent, *callable)?;
            write!(dest, "(")?;
            write_comma_separated!(dest, indent, write_expression, args);
            write!(dest, ")")
        }
        AssignableKind::ArrowCall(first, callable, rest) => {
            write_expression(dest, indent, *first)?;
            write!(dest, " -> ")?;
            write_assignable(dest, indent, *callable)?;
            write!(dest, "(")?;
            write_comma_separated!(dest, indent, write_expression, rest);
            write!(dest, ")")?;
            Ok(())
        }
        AssignableKind::Access(accessable, ident) => {
            write_assignable(dest, indent, *accessable)?;
            write!(dest, ".")?;
            write_identifier(dest, ident)
        }
        AssignableKind::Index(indexable, index) => {
            write_assignable(dest, indent, *indexable)?;
            write!(dest, "[")?;
            write_expression(dest, indent, *index)?;
            write!(dest, "]")
        }
        AssignableKind::Expression(expr) => write_expression(dest, indent, *expr),
    }
}

macro_rules! expr_binary_op {
    ($dest:expr, $indent:expr, $lhs:expr, $op:literal, $rhs:expr) => {
        write_expression($dest, $indent, $lhs)?;
        write!($dest, $op)?;
        write_expression($dest, $indent, $rhs)?;
    };
}

fn write_expression<W: Write>(dest: &mut W, indent: u32, expression: Expression) -> fmt::Result {
    match expression.kind {
        ExpressionKind::Get(assignable) => write_assignable(dest, indent, assignable)?,
        ExpressionKind::Add(lhs, rhs) => {
            expr_binary_op!(dest, indent, *lhs, " + ", *rhs);
        }
        ExpressionKind::Sub(lhs, rhs) => {
            expr_binary_op!(dest, indent, *lhs, " - ", *rhs);
        }
        ExpressionKind::Mul(lhs, rhs) => {
            expr_binary_op!(dest, indent, *lhs, " * ", *rhs);
        }
        ExpressionKind::Div(lhs, rhs) => {
            expr_binary_op!(dest, indent, *lhs, " / ", *rhs);
        }
        ExpressionKind::Neg(expr) => {
            write!(dest, "-")?;
            write_expression(dest, indent, *expr)?;
        }
        ExpressionKind::Comparison(lhs, cmp, rhs) => match cmp {
            ComparisonKind::Equals => {
                expr_binary_op!(dest, indent, *lhs, " == ", *rhs);
            }
            ComparisonKind::NotEquals => {
                expr_binary_op!(dest, indent, *lhs, " != ", *rhs);
            }
            ComparisonKind::Greater => {
                expr_binary_op!(dest, indent, *lhs, " > ", *rhs);
            }
            ComparisonKind::GreaterEqual => {
                expr_binary_op!(dest, indent, *lhs, " >= ", *rhs);
            }
            ComparisonKind::Less => {
                expr_binary_op!(dest, indent, *lhs, " < ", *rhs);
            }
            ComparisonKind::LessEqual => {
                expr_binary_op!(dest, indent, *lhs, " <= ", *rhs);
            }
            ComparisonKind::In => {
                expr_binary_op!(dest, indent, *lhs, " in ", *rhs);
            }
        },
        ExpressionKind::AssertEq(lhs, rhs) => {
            expr_binary_op!(dest, indent, *lhs, " <=> ", *rhs);
        }
        ExpressionKind::And(lhs, rhs) => {
            expr_binary_op!(dest, indent, *lhs, " and ", *rhs);
        }
        ExpressionKind::Or(lhs, rhs) => {
            expr_binary_op!(dest, indent, *lhs, " or ", *rhs);
        }
        ExpressionKind::Not(expr) => {
            write!(dest, "not ")?;
            write_expression(dest, indent, *expr)?;
        }
        ExpressionKind::Parenthesis(expr) => {
            write!(dest, "(")?;
            write_expression(dest, indent, *expr)?;
            write!(dest, ")")?;
        }
        ExpressionKind::If(branches) => {
            for (i, branch) in branches.into_iter().enumerate() {
                match (branch.condition, i == 0) {
                    (Some(expr), true) => {
                        write!(dest, "if ")?;
                        write_expression(dest, indent, expr)?;
                        write!(dest, " do\n")?;
                    }
                    (None, true) => unreachable!("The parser should never return this"),
                    (Some(expr), _) => {
                        write!(dest, "elif ")?;
                        write_expression(dest, indent, expr)?;
                        write!(dest, " do\n")?;
                    }
                    (None, _) => {
                        write!(dest, "else\n")?;
                    }
                }
                for stmt in branch.body {
                    write_statement(dest, indent + 1, stmt)?;
                }
            }
            write_indents(dest, indent)?;
            write!(dest, "end\n")?;
        }
        ExpressionKind::Case { to_match, branches, fall_through } => {
            write!(dest, "case ")?;
            write_expression(dest, indent, *to_match)?;
            write!(dest, " do\n")?;
            for branch in branches {
                write_indents(dest, indent + 1)?;
                write_identifier(dest, branch.pattern)?;
                if let Some(var) = branch.variable {
                    write!(dest, " ")?;
                    write_identifier(dest, var)?;
                }
                write!(dest, " ->\n")?;
                for stmt in branch.body.into_iter() {
                    write_statement(dest, indent + 1, stmt)?;
                }
                write_indents(dest, indent + 1)?;
                write!(dest, "end\n")?;
            }
            if let Some(fall_through) = fall_through {
                write_indents(dest, indent + 1)?;
                write!(dest, "else\n")?;
                for stmt in fall_through.into_iter() {
                    write_statement(dest, indent + 1, stmt)?;
                }
                write_indents(dest, indent + 1)?;
                write!(dest, "end\n")?;
            }
            write_indents(dest, indent)?;
            write!(dest, "end\n")?;
        }
        ExpressionKind::Function { name: _, params, ret, body, pure } => {
            if pure {
                write!(dest, "pu")?;
            } else {
                write!(dest, "fn")?;
            }
            if !params.is_empty() {
                write!(dest, " ")?;
            }
            write_parameters(dest, indent, params)?;
            if matches!(ret.kind, TypeKind::Resolved(RuntimeType::Void)) {
                write!(dest, " ")?;
            } else {
                write!(dest, " -> ")?;
                write_type(dest, indent, ret)?;
                write!(dest, " ")?;
            }

            write!(dest, "do\n")?;
            for s in merge_empty_statements(body) {
                write_statement(dest, indent + 1, s)?;
            }
            write_indents(dest, indent)?;
            // NOTE(ed): No newline here!
            write!(dest, "end")?;
        }
        ExpressionKind::Blob { blob, fields } => {
            write_type_assignable(dest, indent, blob)?;
            write_blob_fields(dest, indent + 1, fields, write_expression)?;
        }
        ExpressionKind::Tuple(exprs) => {
            let num_exprs = exprs.len();
            write!(dest, "(")?;
            write_comma_separated!(dest, indent, write_expression, exprs);
            if num_exprs == 1 {
                write!(dest, ",")?;
            }
            write!(dest, ")")?;
        }
        ExpressionKind::List(exprs) => {
            write!(dest, "[")?;
            write_comma_separated!(dest, indent, write_expression, exprs);
            write!(dest, "]")?;
        }
        ExpressionKind::Set(exprs) => {
            write!(dest, "{{")?;
            write_comma_separated!(dest, indent, write_expression, exprs);
            write!(dest, "}}")?;
        }
        ExpressionKind::Dict(exprs) => {
            write!(dest, "{{")?;
            if exprs.is_empty() {
                write!(dest, ":")?;
            } else {
                let mut first = true;
                let mut exprs = exprs.into_iter();
                while let Some(expr) = exprs.next() {
                    if !first {
                        write!(dest, ", ")?;
                    }
                    first = false;
                    write_expression(dest, indent, expr)?;
                    write!(dest, ": ")?;
                    write_expression(dest, indent, exprs.next().unwrap())?;
                }
            }
            write!(dest, "}}")?;
        }
        ExpressionKind::Float(f) => write!(dest, "{:?}", f)?,
        ExpressionKind::Int(i) => write!(dest, "{}", i)?,
        ExpressionKind::Str(s) => write!(dest, "\"{}\"", s)?,
        ExpressionKind::Bool(b) => write!(dest, "{}", b)?,
        ExpressionKind::Nil => write!(dest, "nil")?,
    }

    Ok(())
}

fn write_statement<W: Write>(dest: &mut W, indent: u32, statement: Statement) -> fmt::Result {
    for comment in &statement.comments {
        write_indents(dest, indent)?;
        write!(dest, "// {}\n", comment)?;
    }

    match statement.kind {
        StatementKind::Assignment { kind, target, value } => {
            write_indents(dest, indent)?;
            write_assignable(dest, indent, target)?;
            write!(
                dest,
                " {}= ",
                match kind {
                    Op::Nop => "",
                    Op::Add => "+",
                    Op::Sub => "-",
                    Op::Mul => "*",
                    Op::Div => "/",
                }
            )?;
            write_expression(dest, indent, value)?;
        }
        StatementKind::Block { statements } => {
            write_indents(dest, indent)?;
            write!(dest, "do\n")?;

            for s in merge_empty_statements(statements) {
                write_statement(dest, indent + 1, s)?;
            }

            write_indents(dest, indent)?;
            write!(dest, "end")?
        }
        StatementKind::Blob { name, fields, variables } => {
            write_indents(dest, indent)?;
            write!(dest, "{} :: blob", name.name)?;
            if variables.len() > 0 {
                write!(dest, "(")?;
                write_comma_separated!(dest, indent, &|dest: &mut W, _, var: Identifier| write!(dest, "*{}", var.name), variables);
                write!(dest, ")")?;
            }
            let fields_as_tuples = fields.into_iter().map(|(k, v)| (k.name, v)).collect();
            write_blob_fields(dest, indent + 1, fields_as_tuples, write_type)?;
        }
        StatementKind::Enum { name, variants, variables } => {
            write_indents(dest, indent)?;
            write!(dest, "{} :: enum", name.name)?;
            if variables.len() > 0 {
                write!(dest, "(")?;
                write_comma_separated!(dest, indent, &|dest: &mut W, _, var: Identifier| write!(dest, "*{}", var.name), variables);
                write!(dest, ")")?;
            }
            let variants_as_tuples = variants.into_iter().map(|(k, v)| (k.name, v)).collect();
            write_enum_variants(dest, indent + 1, variants_as_tuples)?;
        }
        StatementKind::Break => {
            write_indents(dest, indent)?;
            write!(dest, "break")?
        }
        StatementKind::Continue => {
            write_indents(dest, indent)?;
            write!(dest, "continue")?
        }
        StatementKind::ExternalDefinition { ident, kind, ty } => {
            assert!(!matches!(ty.kind, TypeKind::Implied), "Should not parse");

            write_indents(dest, indent)?;
            write_identifier(dest, ident)?;
            write!(dest, ": ")?;
            write_type(dest, indent, ty)?;
            if kind.immutable() {
                write!(dest, " : ")?;
            } else {
                write!(dest, " = ")?;
            }
            write!(dest, "external")?;
        }
        StatementKind::Definition { ident, kind, ty, value } => {
            write_indents(dest, indent)?;
            write_identifier(dest, ident)?;
            if matches!(ty.kind, TypeKind::Implied) {
                write!(
                    dest,
                    "{}",
                    match kind {
                        VarKind::Const => " :: ",
                        VarKind::Mutable => " := ",
                    }
                )?;
            } else {
                write!(dest, ": ")?;
                write_type(dest, indent, ty)?;
                if kind.immutable() {
                    write!(dest, " : ")?;
                } else {
                    write!(dest, " = ")?;
                }
            }
            write_expression(dest, indent, value)?;
        }
        StatementKind::EmptyStatement => (),
        StatementKind::Loop { condition, body } => {
            write_indents(dest, indent)?;
            write!(dest, "loop ")?;
            write_expression(dest, indent, condition)?;
            write!(dest, " ")?;
            write_statement(dest, indent, *body)?;
        }
        StatementKind::Ret { value: Some(value) } => {
            write_indents(dest, indent)?;
            write!(dest, "ret ")?;
            write_expression(dest, indent, value)?;
        }
        StatementKind::Ret { value: None } => {
            write_indents(dest, indent)?;
            write!(dest, "ret")?;
        }
        StatementKind::StatementExpression { value } => {
            write_indents(dest, indent)?;
            write_expression(dest, indent, value)?;
        }
        StatementKind::Unreachable => {
            write_indents(dest, indent)?;
            write!(dest, "<!>")?;
        }
        StatementKind::Use { path, name, file: _ } => {
            write_indents(dest, indent)?;
            write!(dest, "use ")?;
            write_identifier(dest, path)?;
            if let NameIdentifier::Alias(alias) = name {
                write!(dest, " as ")?;
                write_identifier(dest, alias)?;
            }
        }
        StatementKind::FromUse { path, imports, file: _ } => {
            fn write_import<W: Write>(
                dest: &mut W,
                _indent: u32,
                import: (Identifier, Option<Identifier>),
            ) -> fmt::Result {
                write_identifier(dest, import.0.clone())?;
                if let Some(alias) = import.1 {
                    write!(dest, " as ")?;
                    write_identifier(dest, alias.clone())
                } else {
                    Ok(())
                }
            }
            write_indents(dest, indent)?;
            write!(dest, "from ")?;
            write_identifier(dest, path)?;
            write!(dest, " use ")?;
            if imports.len() == 1 {
                write_import(dest, indent, imports[0].clone())?;
            } else {
                write!(dest, "(")?;
                write_comma_separated!(dest, indent, write_import, imports);
                write!(dest, ")")?;
            }
        }
    }
    write!(dest, "\n")?;

    Ok(())
}

/// Replace consecutive empty statements with one empty statement with all comments of the previous statements.
fn merge_empty_statements(mut statements: Vec<Statement>) -> Vec<Statement> {
    // Reverse since
    // - we always want to remove and look at the first statement and
    // - pop() is faster than remove(0).
    statements.reverse();

    let mut ret = Vec::new();
    while let Some(mut statement) = statements.pop() {
        // Begin eating empty statements
        while matches!(
            statements.last().map(|s| &s.kind),
            Some(StatementKind::EmptyStatement)
        ) {
            statement
                .comments
                .append(&mut statements.pop().unwrap().comments);
        }
        ret.push(statement);
    }
    ret
}

fn format_module(module: Module) -> Result<String, fmt::Error> {
    let mut formatted = String::new();
    merge_empty_statements(module.statements)
        .into_iter()
        // Side effects incoming!
        .map(|s| {
            write_statement(&mut formatted, 0, s)?;
            write!(formatted, "\n")
        })
        .collect::<Result<Vec<_>, _>>()?;
    Ok(formatted)
}

pub fn format(file: &Path) -> Result<String, Vec<Error>> {
    let mut tree = sylt_parser::tree(file, crate::read_file, false)?;
    Ok(format_module(tree.modules.remove(0).1).unwrap())
}<|MERGE_RESOLUTION|>--- conflicted
+++ resolved
@@ -137,24 +137,18 @@
     match ty.kind {
         TypeKind::Implied => unreachable!(),
         TypeKind::Resolved(ty) => write!(dest, "{}", ty),
-<<<<<<< HEAD
         TypeKind::UserDefined(assignable, args) => {
             write_type_assignable(dest, indent, assignable)?;
             write!(dest, "(")?;
             write_comma_separated!(dest, indent, &|dest: &mut W, _, arg| write_type(dest, indent, arg), args);
             write!(dest, ")")
         }
-        TypeKind::Fn { constraints, params, ret } => {
-            write!(dest, "fn")?;
-=======
-        TypeKind::UserDefined(assignable) => write_type_assignable(dest, indent, assignable),
         TypeKind::Fn { constraints, params, ret, is_pure } => {
             if is_pure {
                 write!(dest, "pu")?;
             } else {
                 write!(dest, "fn")?;
             }
->>>>>>> fc848113
             if !constraints.is_empty() {
                 write!(dest, "<")?;
                 write_comma_separated!(dest, indent, write_constraint, constraints);
