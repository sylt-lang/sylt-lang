--- conflicted
+++ resolved
@@ -3,7 +3,10 @@
 use sylt_common::{Error, Type as RuntimeType};
 use sylt_parser::expression::ComparisonKind;
 use sylt_parser::statement::NameIdentifier;
-use sylt_parser::{Assignable, AssignableKind, Expression, ExpressionKind, Identifier, Module, Op, Statement, StatementKind, Type, TypeConstraint, TypeKind, VarKind};
+use sylt_parser::{
+    Assignable, AssignableKind, Expression, ExpressionKind, Identifier, Module, Op, Statement,
+    StatementKind, Type, TypeConstraint, TypeKind, VarKind,
+};
 
 use crate::Args;
 
@@ -104,7 +107,6 @@
     match ty.kind {
         TypeKind::Union(_, _) => {
             let without_dupes = remove_duplicates(ty.clone(), Vec::new());
-<<<<<<< HEAD
             without_dupes
                 .into_iter()
                 .reduce(|a, b| Type {
@@ -114,13 +116,15 @@
                 .unwrap() // We always get one type
         }
 
-        TypeKind::Fn(args, ret) => Type {
-            kind: TypeKind::Fn(
-                args.into_iter().map(simplify_type).collect(),
-                Box::new(simplify_type(*ret)),
-            ),
+        TypeKind::Fn { constraints, params, ret } => Type {
+            kind: TypeKind::Fn {
+                constraints: constraints.clone(),
+                params: params.into_iter().map(simplify_type).collect(),
+                ret: Box::new(simplify_type(*ret)),
+            },
             ..ty
         },
+
         TypeKind::Tuple(tys) => Type {
             kind: TypeKind::Tuple(tys.into_iter().map(simplify_type).collect()),
             ..ty
@@ -137,28 +141,6 @@
             kind: TypeKind::Dict(Box::new(simplify_type(*a)), Box::new(simplify_type(*b))),
             ..ty
         },
-=======
-            without_dupes.into_iter().reduce(|a, b| {
-                Type { kind: TypeKind::Union(Box::new(a), Box::new(b)), span: ty.span }
-            }).unwrap() // We always get one type
-        }
-
-        TypeKind::Fn{ constraints, params, ret } =>
-            Type { kind: TypeKind::Fn {
-                constraints: constraints.clone(),
-                params: params.into_iter().map(simplify_type).collect(),
-                ret: Box::new(simplify_type(*ret))
-            }, ..ty },
-
-        TypeKind::Tuple(tys) =>
-            Type { kind: TypeKind::Tuple(tys.into_iter().map(simplify_type).collect()), ..ty },
-        TypeKind::List(a) =>
-            Type { kind: TypeKind::List(Box::new(simplify_type(*a))), ..ty },
-        TypeKind::Set(a) =>
-            Type { kind: TypeKind::Set(Box::new(simplify_type(*a))), ..ty },
-        TypeKind::Dict(a, b) =>
-            Type { kind: TypeKind::Dict(Box::new(simplify_type(*a)), Box::new(simplify_type(*b))), ..ty },
->>>>>>> 5f76f0ef
 
         TypeKind::Grouping(a) => Type {
             kind: TypeKind::Grouping(Box::new(simplify_type(*a))),
@@ -172,7 +154,11 @@
     }
 }
 
-fn write_constraint<W: Write>(dest: &mut W, _indent: u32, constraint: (String, Vec<TypeConstraint>)) -> fmt::Result {
+fn write_constraint<W: Write>(
+    dest: &mut W,
+    _indent: u32,
+    constraint: (String, Vec<TypeConstraint>),
+) -> fmt::Result {
     let (name, constraints) = constraint;
     write!(dest, "{}: ", name)?;
     for (i, constraint) in constraints.iter().enumerate() {
